--- conflicted
+++ resolved
@@ -77,12 +77,6 @@
     JS error triggered by collapsing build history widget.
     (<a href="https://issues.jenkins-ci.org/browse/JENKINS-30569">issue 30569</a>)
 </div><!--=TRUNK-END=-->
-
-<h3><a name=v1.632>What's new in 1.632</a> (2015/10/05)</h3>
-<ul class=image>
-  <li class=>
-</ul>
-</div><!--=TRUNK-END=-->
 <h3><a name=v1.632>What's new in 1.632</a> (2015/10/05)</h3>
 <ul class=image>
   <li class="bug">
@@ -104,10 +98,6 @@
     Sidepanel controls with confirmation (<code>lib/layout/task</code>) did not assign the proper CSS style.
     (<a href="https://issues.jenkins-ci.org/browse/JENKINS-30787">issue 30787</a>)
 </ul>
-<<<<<<< HEAD
-=======
-
->>>>>>> 31450b89
 <h3><a name=v1.631>What's new in 1.631</a> (2015/09/27)</h3>
 <ul class=image>
   <li class=rfe>
