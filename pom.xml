<?xml version="1.0" encoding="UTF-8"?>
<!--
The MIT License

Copyright (c) 2004-2011, Sun Microsystems, Inc., Kohsuke Kawaguchi, id:sorokh

Permission is hereby granted, free of charge, to any person obtaining a copy
of this software and associated documentation files (the "Software"), to deal
in the Software without restriction, including without limitation the rights
to use, copy, modify, merge, publish, distribute, sublicense, and/or sell
copies of the Software, and to permit persons to whom the Software is
furnished to do so, subject to the following conditions:

The above copyright notice and this permission notice shall be included in
all copies or substantial portions of the Software.

THE SOFTWARE IS PROVIDED "AS IS", WITHOUT WARRANTY OF ANY KIND, EXPRESS OR
IMPLIED, INCLUDING BUT NOT LIMITED TO THE WARRANTIES OF MERCHANTABILITY,
FITNESS FOR A PARTICULAR PURPOSE AND NONINFRINGEMENT. IN NO EVENT SHALL THE
AUTHORS OR COPYRIGHT HOLDERS BE LIABLE FOR ANY CLAIM, DAMAGES OR OTHER
LIABILITY, WHETHER IN AN ACTION OF CONTRACT, TORT OR OTHERWISE, ARISING FROM,
OUT OF OR IN CONNECTION WITH THE SOFTWARE OR THE USE OR OTHER DEALINGS IN
THE SOFTWARE.
-->
<project xmlns="http://maven.apache.org/POM/4.0.0" xmlns:xsi="http://www.w3.org/2001/XMLSchema-instance" xsi:schemaLocation="http://maven.apache.org/POM/4.0.0 http://maven.apache.org/maven-v4_0_0.xsd">
  <modelVersion>4.0.0</modelVersion>

  <parent>
    <groupId>org.jenkins-ci</groupId>
    <artifactId>jenkins</artifactId>
    <version>1.34</version>
  </parent>

  <groupId>org.jenkins-ci.main</groupId>
  <artifactId>pom</artifactId>
  <version>1.609.4-SNAPSHOT</version>
  <packaging>pom</packaging>

  <name>Jenkins main module</name>
  <description>The module that constitutes the main jenkins.war</description>

  <licenses>
    <license>
      <name>The MIT license</name>
      <url>http://www.opensource.org/licenses/mit-license.php</url>
      <distribution>repo</distribution>
    </license>
  </licenses>

  <modules>
    <module>core</module>
    <module>war</module>
    <module>test</module>
    <module>cli</module>
    <module>plugins</module>
  </modules>

  <scm>
    <connection>scm:git:git://github.com/jenkinsci/jenkins.git</connection>
    <developerConnection>scm:git:ssh://git@github.com/jenkinsci/jenkins.git</developerConnection>
    <url>https://github.com/jenkinsci/jenkins</url>
    <tag>HEAD</tag>
  </scm>

  <distributionManagement>
    <site>
      <id>github-pages</id>
      <url>gitsite:git@github.com/jenkinsci/maven-site.git:core</url>
    </site>
    <snapshotRepository>
      <id>maven.jenkins-ci.org</id>
      <url>http://maven.jenkins-ci.org:8081/content/repositories/snapshots</url>
    </snapshotRepository>
  </distributionManagement>

  <issueManagement>
    <system>jira</system>
    <url>https://issues.jenkins-ci.org/browse/JENKINS/component/15593</url>
  </issueManagement>

  <ciManagement>
      <system>jenkins</system>
      <url>https://ci.jenkins-ci.org/job/jenkins_main_trunk/</url>
  </ciManagement>

  <properties>
    <!-- *.html files are in UTF-8, and *.properties are in iso-8859-1, so this configuration is acturally incorrect,
    but this suppresses a warning from Maven, and as long as we don't do filtering we should be OK. -->
    <project.build.sourceEncoding>UTF-8</project.build.sourceEncoding>
    <build.type>private</build.type>

    <!-- configuration for patch tracker plugin  -->
    <project.patchManagement.system>github</project.patchManagement.system>
    <patch.request.organisation>jenkinsci</patch.request.organisation>
    <patch.request.repository>jenkins</patch.request.repository>
    <project.patchManagement.url>https://api.github.com</project.patchManagement.url>
    <patch.tracker.serverId>jenkins-jira</patch.tracker.serverId>

    <slf4jVersion>1.7.7</slf4jVersion> <!-- < 1.6.x version didn't specify the license (MIT) -->
    <maven-plugin.version>2.7.1</maven-plugin.version>
    <matrix-project.version>1.4.1</matrix-project.version>
    <animal.sniffer.skip>${skipTests}</animal.sniffer.skip>

    <java.level>6</java.level>
  </properties>

  <repositories>
    <repository>
      <id>repo.jenkins-ci.org</id>
      <url>http://repo.jenkins-ci.org/public/</url>
      <releases>
        <enabled>true</enabled>
      </releases>
      <snapshots>
        <enabled>false</enabled>
      </snapshots>
    </repository>
  </repositories>

  <pluginRepositories>
    <pluginRepository>
      <id>repo.jenkins-ci.org</id>
      <url>http://repo.jenkins-ci.org/public/</url>
      <releases>
        <enabled>true</enabled>
      </releases>
      <snapshots>
        <enabled>false</enabled>
      </snapshots>
    </pluginRepository>
  </pluginRepositories>

  <dependencyManagement>
    <dependencies>
      <dependency>
        <groupId>org.apache.ant</groupId>
        <artifactId>ant</artifactId>
        <version>1.8.4</version>
      </dependency>

      <dependency>
        <groupId>commons-io</groupId>
        <artifactId>commons-io</artifactId>
        <version>2.4</version>
      </dependency>

      <dependency>
        <groupId>junit</groupId>
        <artifactId>junit</artifactId>
        <version>4.11</version>
      </dependency>

      <dependency>
        <groupId>org.mockito</groupId>
        <artifactId>mockito-core</artifactId>
        <version>1.9.5</version>
      </dependency>
      
      <dependency>
        <groupId>org.powermock</groupId>
        <artifactId>powermock-module-junit4</artifactId>
        <version>1.5.6</version>
      </dependency>
      <dependency>
        <groupId>org.powermock</groupId>
        <artifactId>powermock-api-mockito</artifactId>
        <version>1.5.6</version>
      </dependency>

      <dependency>
        <groupId>commons-httpclient</groupId>
        <artifactId>commons-httpclient</artifactId>
        <version>3.1</version>
      </dependency>

      <dependency>
        <groupId>org.jenkins-ci.main</groupId>
        <artifactId>remoting</artifactId>
<<<<<<< HEAD
        <version>2.52</version>
=======
        <version>2.53-20151108.042522-3</version>
>>>>>>> 6653b519
      </dependency>

      <dependency>
        <groupId>com.google.guava</groupId>
        <artifactId>guava</artifactId>
        <version>11.0.1</version>
      </dependency>

      <dependency>
        <groupId>com.google.inject</groupId>
        <artifactId>guice</artifactId>
        <version>4.0-beta</version>
      </dependency>

      <!-- SLF4J used in maven-plugin and core -->
      <dependency>
        <groupId>org.slf4j</groupId>
        <artifactId>slf4j-api</artifactId>
        <version>${slf4jVersion}</version>
      </dependency>
      <dependency>
        <groupId>org.slf4j</groupId>
        <artifactId>slf4j-nop</artifactId>
        <version>${slf4jVersion}</version>
      </dependency>
      <dependency>
        <groupId>org.slf4j</groupId>
        <artifactId>slf4j-jdk14</artifactId>
        <version>${slf4jVersion}</version>
      </dependency>
      <dependency>
        <groupId>org.slf4j</groupId>
        <artifactId>jcl-over-slf4j</artifactId>
        <version>${slf4jVersion}</version>
      </dependency>
      <dependency>
        <groupId>commons-logging</groupId>
        <artifactId>commons-logging</artifactId>
        <version>1.1.3</version>
      </dependency>
      <dependency>
        <groupId>org.samba.jcifs</groupId>
        <artifactId>jcifs</artifactId>
        <version>1.3.17-kohsuke-1</version>
      </dependency>
    </dependencies>
  </dependencyManagement>

  <dependencies>
    <dependency>
      <!-- for JRE requirement check annotation -->
      <groupId>org.codehaus.mojo</groupId>
      <artifactId>animal-sniffer-annotations</artifactId>
      <version>1.9</version>
      <scope>provided</scope>
      <optional>true</optional><!-- no need to have this at runtime -->
    </dependency>
    <dependency>
      <groupId>org.jenkins-ci</groupId>
      <artifactId>test-annotations</artifactId>
      <version>1.1</version>
      <scope>test</scope>
    </dependency>
  </dependencies>

  <build>
    <defaultGoal>install</defaultGoal>
    <resources>
      <resource>
        <directory>${basedir}/src/main/resources</directory>
        <filtering>false</filtering>
      </resource>
      <resource>
        <directory>${basedir}/src/filter/resources</directory>
        <filtering>true</filtering>
      </resource>
    </resources>
    <pluginManagement>
      <plugins>
        <plugin>
          <groupId>org.codehaus.mojo</groupId>
          <artifactId>build-helper-maven-plugin</artifactId>
          <version>1.7</version>
          <executions>
            <execution>
              <id>timestamp-property</id>
              <goals>
                <goal>timestamp-property</goal>
              </goals>
              <configuration>
                <name>now</name>
                <pattern>MM/dd/yyyy HH:mm z</pattern>
                <locale>en_US</locale>
              </configuration>
            </execution>
            <execution>
              <id>version-property</id>
              <goals>
                <goal>regex-property</goal>
              </goals>
              <configuration>
                <name>build.version</name>
                <value>${project.version}</value>
                <regex>-SNAPSHOT</regex>
                <replacement>-SNAPSHOT (${build.type}-${now}-${user.name})</replacement>
                <failIfNoMatch>false</failIfNoMatch>
              </configuration>
            </execution>
          </executions>
        </plugin>
        <plugin>
          <groupId>org.codehaus.gmaven</groupId>
          <artifactId>gmaven-plugin</artifactId>
          <version>1.5-jenkins-3</version>
          <dependencies>
            <dependency><!-- this needs to be visible to Ant inside GMaven, so has to be a plugin dependency -->
              <groupId>org.apache.ant</groupId>
              <artifactId>ant-junit</artifactId>
              <version>1.7.0</version>
            </dependency>
            <dependency>
              <groupId>net.sourceforge.cobertura</groupId>
              <artifactId>cobertura</artifactId>
              <version>1.9</version>
            </dependency>
            <dependency>
              <!-- this provided scope dependency doesn't get added to GMaven unless explicitly added here -->
              <groupId>javax.servlet</groupId>
              <artifactId>servlet-api</artifactId>
              <version>2.4</version>
            </dependency>
          </dependencies>
        </plugin>
        <plugin>
          <groupId>org.apache.maven.plugins</groupId>
          <artifactId>maven-deploy-plugin</artifactId>
          <version>2.7</version>
        </plugin>
        <plugin>
          <groupId>org.apache.maven.plugins</groupId>
          <artifactId>maven-dependency-plugin</artifactId>
          <version>2.8</version>
        </plugin>
        <plugin>
          <groupId>org.apache.maven.plugins</groupId>
          <artifactId>maven-compiler-plugin</artifactId>
          <version>3.0</version>
          <configuration>
            <fork>true</fork>
            <compilerReuseStrategy>alwaysNew</compilerReuseStrategy>
          </configuration>
        </plugin>
        <plugin>
          <groupId>org.apache.maven.plugins</groupId>
          <artifactId>maven-gpg-plugin</artifactId>
          <version>1.4</version>
        </plugin>
        <plugin>
          <groupId>org.apache.maven.plugins</groupId>
          <artifactId>maven-install-plugin</artifactId>
          <version>2.3.1</version>
        </plugin>
        <plugin>
          <groupId>org.apache.maven.plugins</groupId>
          <artifactId>maven-javadoc-plugin</artifactId>
          <version>2.8</version>
        </plugin>
        <plugin>
          <groupId>org.apache.maven.plugins</groupId>
          <artifactId>maven-jar-plugin</artifactId>
          <version>2.4</version>
        </plugin>
        <plugin>
          <groupId>org.apache.maven.plugins</groupId>
          <artifactId>maven-war-plugin</artifactId>
          <version>2.3</version>
        </plugin>
        <plugin>
          <groupId>org.apache.maven.plugins</groupId>
          <artifactId>maven-surefire-plugin</artifactId>
          <version>2.16</version> <!-- ignoring ${maven-surefire-plugin.version} -->
          <configuration>
            <systemPropertyVariables>
              <java.io.tmpdir>${project.build.directory}</java.io.tmpdir>
              <forkedProcessTimeoutInSeconds>3600</forkedProcessTimeoutInSeconds>
              <java.awt.headless>true</java.awt.headless>
            </systemPropertyVariables>
          </configuration>
        </plugin>
        <plugin>
          <groupId>org.apache.maven.plugins</groupId>
          <artifactId>maven-assembly-plugin</artifactId>
          <version>2.4</version>
        </plugin>
        <plugin>
          <artifactId>maven-jarsigner-plugin</artifactId>
          <version>1.2</version>
          <configuration>
            <!--
              during the development, debug profile will cause
              the jars to be signed by a self-certified dummy public key.

              For release, you should define the real values in ~/.m2/settings.xml
            -->
            <alias>${hudson.sign.alias}</alias>
            <storepass>${hudson.sign.storepass}</storepass>
            <keystore>${hudson.sign.keystore}</keystore>
          </configuration>
        </plugin>
        <plugin>
          <groupId>org.apache.maven.plugins</groupId>
          <artifactId>maven-resources-plugin</artifactId>
          <version>2.6</version>
        </plugin>
        <plugin>
          <!--
            Both test harness and core uses stapler as an extension,
            and apparently without having extension preloaded at the parent, the main artifact of the 'test' module
            ends up installed with 'stapler-jar' extension (which normally is an indication that the ArtifactTypeHandler
            defined in this extension is not getting picked up.)

            To avoid this problem, I'm defining an extension here. Not sure if the nested <dependencies> is necessary.
            It's also possible that I misdiagnosed the problem and the root cause is something entirely different.

            To test if you can remove this work around, do a rebuild from main and see if the test harness
            is installed with the right extension into the local repository.
          -->
          <groupId>org.kohsuke.stapler</groupId>
          <artifactId>maven-stapler-plugin</artifactId>
          <!-- version specified in grandparent pom -->
          <extensions>true</extensions>
          <dependencies>
            <dependency>
              <groupId>org.jvnet.maven-jellydoc-plugin</groupId>
              <artifactId>maven-jellydoc-plugin</artifactId>
              <version>1.4</version>
            </dependency>
          </dependencies>
        </plugin>
        <plugin>
          <groupId>org.kohsuke</groupId>
          <artifactId>access-modifier-checker</artifactId>
          <version>1.4</version>
        </plugin>
        <plugin>
          <groupId>com.cloudbees</groupId>
          <artifactId>maven-license-plugin</artifactId>
          <version>1.7</version>
          <executions>
            <execution>
              <goals>
                <goal>process</goal>
              </goals>
              <phase>compile</phase>
              <configuration>
                <requireCompleteLicenseInfo>true</requireCompleteLicenseInfo>
                <script>../licenseCompleter.groovy</script>
              </configuration>
            </execution>
          </executions>
        </plugin>
        <plugin>
          <groupId>org.jvnet.localizer</groupId>
          <artifactId>maven-localizer-plugin</artifactId>
          <version>1.23</version>
          <configuration>
            <outputEncoding>UTF-8</outputEncoding>
          </configuration>
         </plugin>
        <plugin>
          <groupId>org.jvnet.hudson.tools</groupId>
          <artifactId>maven-encoding-plugin</artifactId>
          <version>1.1</version>
        </plugin>
        <plugin>
          <groupId>com.infradna.tool</groupId>
          <artifactId>bridge-method-injector</artifactId>
          <version>1.13</version>
        </plugin>
        <plugin>
          <groupId>org.codehaus.mojo</groupId>
          <artifactId>antlr-maven-plugin</artifactId>
          <version>2.1</version>
        </plugin>
        <plugin>
          <groupId>org.codehaus.mojo</groupId>
          <artifactId>apt-maven-plugin</artifactId>
          <version>1.0-alpha-5</version>
        </plugin>
        <plugin>
          <groupId>org.codehaus.mojo</groupId>
          <artifactId>cobertura-maven-plugin</artifactId>
          <version>2.5.2</version>
        </plugin>
        <plugin>
          <groupId>org.codehaus.mojo</groupId>
          <artifactId>findbugs-maven-plugin</artifactId>
          <version>2.5.2</version>
        </plugin>
        <plugin>
          <groupId>org.apache.maven.plugins</groupId>
          <artifactId>maven-pmd-plugin</artifactId>
          <version>2.7.1</version>
        </plugin>
        <plugin>
          <!-- this is really just a patched version of maven-jetty-plugin to workaround issue #932 -->
          <groupId>org.jenkins-ci.tools</groupId>
          <artifactId>maven-jenkins-dev-plugin</artifactId>
          <version>8.1.4.v20120524-jenkins-1</version>
        </plugin>
        <plugin>
          <groupId>org.jvnet.updatecenter2</groupId>
          <artifactId>maven-makepkgs-plugin</artifactId>
          <version>0.6.2</version>
        </plugin>
        <plugin>
          <groupId>org.jenkins-ci.tools</groupId>
          <artifactId>maven-hpi-plugin</artifactId>
          <version>1.110</version>
        </plugin>
        <plugin>
          <groupId>org.apache.maven.plugins</groupId>
          <artifactId>maven-site-plugin</artifactId>
          <version>3.1</version>
          <dependencies>
            <dependency>
              <groupId>org.kohsuke</groupId>
              <artifactId>doxia-module-markdown</artifactId>
              <version>1.0</version>
            </dependency>
          </dependencies>
        </plugin>
        <!--This plugin's configuration is used to store Eclipse m2e settings only. It has no influence on the Maven build itself.-->
        <plugin>
        	<groupId>org.eclipse.m2e</groupId>
        	<artifactId>lifecycle-mapping</artifactId>
        	<version>1.0.0</version>
        	<configuration>
        		<lifecycleMappingMetadata>
        			<pluginExecutions>
        				<pluginExecution>
        					<pluginExecutionFilter>
        						<groupId>org.codehaus.gmaven</groupId>
        						<artifactId>gmaven-plugin</artifactId>
        						<versionRange>1.5-jenkins-1</versionRange>
        						<goals>
        							<goal>execute</goal>
        							<goal>testCompile</goal>
        						</goals>
        					</pluginExecutionFilter>
        					<action>
        						<ignore />
        					</action>
        				</pluginExecution>
        				<pluginExecution>
        					<pluginExecutionFilter>
        						<groupId>org.apache.maven.plugins</groupId>
        						<artifactId>maven-dependency-plugin</artifactId>
        						<versionRange>[2.3,)</versionRange>
        						<goals>
        							<goal>list</goal>
        							<goal>unpack-dependencies</goal>
        						</goals>
        					</pluginExecutionFilter>
        					<action>
        						<ignore />
        					</action>
        				</pluginExecution>
        			</pluginExecutions>
        		</lifecycleMappingMetadata>
        	</configuration>
        </plugin>
        <plugin>
	        <groupId>org.codehaus.mojo</groupId>
	        <artifactId>animal-sniffer-maven-plugin</artifactId>
	        <version>1.9</version>
        </plugin>
      </plugins>
    </pluginManagement>

    <plugins>
      <plugin>
        <groupId>org.codehaus.mojo</groupId>
        <artifactId>build-helper-maven-plugin</artifactId>
      </plugin>
      <plugin>
        <artifactId>maven-release-plugin</artifactId>
        <version>2.5.1</version>
        <configuration>
          <!-- enable release profile during the release, create IPS package, and sign bits. -->
          <prepareVerifyArgs>-P release,sign</prepareVerifyArgs>
          <!-- work around for a bug in javadoc plugin that causes the release to fail. see MRELEASE-271 -->
          <preparationGoals>clean install</preparationGoals>
          <goals>-DskipTests -Danimal.sniffer.skip=false javadoc:javadoc deploy javadoc:aggregate</goals>
          <pushChanges>false</pushChanges>
          <localCheckout>true</localCheckout>
          <tagNameFormat>jenkins-@{project.version}</tagNameFormat>
        </configuration>
      </plugin>
      <plugin>
        <artifactId>maven-remote-resources-plugin</artifactId>
        <executions>
          <execution>
            <goals>
              <goal>process</goal>
            </goals>
            <configuration>
              <resourceBundles>
                <resourceBundle>org.jvnet.hudson:license:1.0</resourceBundle>
              </resourceBundles>
            </configuration>
          </execution>
        </executions>
      </plugin>
      <plugin>
        <groupId>org.codehaus.mojo</groupId>
        <artifactId>animal-sniffer-maven-plugin</artifactId>
        <executions>
          <execution>
            <goals>
              <goal>check</goal>
            </goals>
          </execution>
        </executions>
        <configuration>
          <signature>
            <groupId>org.codehaus.mojo.signature</groupId>
            <artifactId>java1${java.level}</artifactId>
            <version>1.0</version>
          </signature>
        </configuration>
      </plugin>

      <plugin>
        <artifactId>maven-compiler-plugin</artifactId>
        <configuration>
          <source>1.${java.level}</source>
          <target>1.${java.level}</target>
          <!-- default reuseCreated is more performant 
          feel free to uncomment if you have any issues on your platform
          <compilerReuseStrategy>alwaysNew</compilerReuseStrategy>
          -->
        </configuration>
      </plugin>

      <plugin>
        <groupId>org.apache.maven.plugins</groupId>
        <artifactId>maven-enforcer-plugin</artifactId>
        <executions>
          <execution>
            <goals>
              <goal>enforce</goal>
            </goals>
            <configuration>
              <rules>
                <requireJavaVersion>
                  <version>1.6.0-18</version>
                </requireJavaVersion>
                <requireMavenVersion>
                  <version>3.0</version>
                </requireMavenVersion>
                <enforceBytecodeVersion>
                  <maxJdkVersion>1.${java.level}</maxJdkVersion>
                  <ignoreClasses>
                    <ignoreClass>org.eclipse.jetty.spdy.*</ignoreClass>
                  </ignoreClasses>
                </enforceBytecodeVersion>
              </rules>
            </configuration>
          </execution>
          <execution>
            <id>enforce-banned-dependencies</id>
            <goals>
              <goal>enforce</goal>
            </goals>
            <configuration>
              <rules>
                <bannedDependencies>
                  <excludes>
                    <exclude>org.sonatype.sisu:sisu-guice</exclude>
                  </excludes>
                </bannedDependencies>
              </rules>
            </configuration>
          </execution>
        </executions>
        <dependencies>
          <dependency>
            <groupId>org.codehaus.mojo</groupId>
            <artifactId>extra-enforcer-rules</artifactId>
            <version>1.0-beta-2</version>
          </dependency>
        </dependencies>
      </plugin>

      <plugin>
        <!--
          Since some developers try to run hudson-dev:run from main, define it here so that at least the plugin resolves.
          This enables us to report a better error message.
        -->
        <groupId>org.jenkins-ci.tools</groupId>
        <artifactId>maven-jenkins-dev-plugin</artifactId>
      </plugin>

      <!--<plugin>
        <groupId>org.jvnet.fix1600</groupId>
        <artifactId>fix1600</artifactId>
        <executions>
          <execution>
            <goals>
              <goal>fix</goal>
            </goals>
          </execution>
        </executions>
      </plugin>-->
      <plugin>
        <groupId>org.codehaus.gmaven</groupId>
        <artifactId>gmaven-plugin</artifactId>
        <executions>
          <execution>
            <goals>
              <goal>generateStubs</goal>
              <goal>compile</goal>
              <goal>generateTestStubs</goal>
              <goal>testCompile</goal>
            </goals>
          </execution>
        </executions>
        <configuration>
           <!-- 1.8 not yet supported by plugin but 1.7 works
                here so long as we provide explicit version -->
           <providerSelection>1.7</providerSelection>
        </configuration>
        <dependencies>
          <dependency>
            <groupId>org.codehaus.gmaven.runtime</groupId>
            <artifactId>gmaven-runtime-1.7</artifactId>
            <version>1.3</version>
          </dependency>
        </dependencies>
      </plugin>
    </plugins>

    <extensions>
      <extension>
        <groupId>org.kohsuke</groupId>
        <artifactId>wagon-gitsite</artifactId>
        <version>0.3.5</version>
      </extension>
    </extensions>
  </build>

  <profiles>
    <profile>
      <id>rc</id>
      <properties>
        <build.type>rc</build.type>
      </properties>
      <build>
        <pluginManagement>
          <plugins>
            <plugin>
              <groupId>org.codehaus.mojo</groupId>
              <artifactId>build-helper-maven-plugin</artifactId>
              <executions>
                <execution>
                  <id>version-property</id>
                  <configuration>
                    <replacement>-RC (${now})</replacement>
                  </configuration>
                </execution>
              </executions>
            </plugin>
          </plugins>
        </pluginManagement>
      </build>
    </profile>
    <profile>
      <id>metrics</id>
      <reporting>
        <plugins>
          <plugin>
            <groupId>org.codehaus.mojo</groupId>
            <artifactId>findbugs-maven-plugin</artifactId>
            <version>2.5.2</version>
            <configuration>
              <threshold>High</threshold>
            </configuration>
          </plugin>
        </plugins>
      </reporting>
    </profile>
    <profile>
      <id>debug</id>
      <activation>
        <activeByDefault>true</activeByDefault>
      </activation>
      <properties>
        <hudson.sign.alias>jenkins</hudson.sign.alias>
        <hudson.sign.keystore>../dummy.keystore</hudson.sign.keystore>
        <hudson.sign.storepass>jenkins</hudson.sign.storepass>
      </properties>
    </profile>
    <profile>
      <id>sorcerer</id>
      <reporting>
        <plugins>
          <plugin>
            <groupId>org.jvnet.sorcerer</groupId>
            <artifactId>maven-sorcerer-plugin</artifactId>
            <version>0.8</version>
          </plugin>
        </plugins>
      </reporting>
      <build>
        <plugins>
          <plugin>
            <groupId>org.jvnet.sorcerer</groupId>
            <artifactId>maven-sorcerer-plugin</artifactId>
          </plugin>
        </plugins>
      </build>
    </profile>
    <profile>
      <id>release</id>
      <build>
        <plugins>
          <plugin>
            <artifactId>maven-assembly-plugin</artifactId>
            <inherited>false</inherited>
            <executions>
              <execution>
                <goals>
                  <goal>attached</goal>
                </goals>
                <phase>package</phase>
                <configuration>
                  <finalName>jenkins-${project.version}</finalName>
                  <descriptors>
                    <descriptor>assembly-src.xml</descriptor>
                  </descriptors>
                </configuration>
              </execution>
            </executions>
          </plugin>
          <plugin>
            <artifactId>maven-gpg-plugin</artifactId>
            <executions>
              <execution>
                <id>sign-artifacts</id>
                <phase>verify</phase>
                <goals>
                  <goal>sign</goal>
                </goals>
              </execution>
            </executions>
          </plugin>
        </plugins>
      </build>
    </profile>
    <profile>
      <id>m2e</id>
      <properties>
        <m2BuildDirectory>target</m2BuildDirectory>
      </properties>
      <activation>
        <property>
          <name>m2e.version</name>
        </property>
      </activation>
      <build>
        <directory>${m2BuildDirectory}</directory>
        <plugins>
          <plugin>
            <groupId>org.maven.ide.eclipse</groupId>
            <artifactId>lifecycle-mapping</artifactId>
            <version>0.12.0</version>
            <configuration>
              <mappingId>customizable</mappingId>
              <configurators>
                <configurator id="org.maven.ide.eclipse.jdt.javaConfigurator" />
                <configurator id="org.maven.ide.eclipse.plexus.annotations.plexusConfigurator" />
              </configurators>
              <mojoExecutions>
                <mojoExecution>org.apache.maven.plugins:maven-resources-plugin::</mojoExecution>
              </mojoExecutions>
            </configuration>
          </plugin>
        </plugins>
      </build>
    </profile>
  </profiles>
</project><|MERGE_RESOLUTION|>--- conflicted
+++ resolved
@@ -176,11 +176,7 @@
       <dependency>
         <groupId>org.jenkins-ci.main</groupId>
         <artifactId>remoting</artifactId>
-<<<<<<< HEAD
-        <version>2.52</version>
-=======
         <version>2.53-20151108.042522-3</version>
->>>>>>> 6653b519
       </dependency>
 
       <dependency>
