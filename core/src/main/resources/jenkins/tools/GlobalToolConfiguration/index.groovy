--- conflicted
+++ resolved
@@ -7,15 +7,12 @@
 def l=namespace(lib.LayoutTagLib)
 def st=namespace("jelly:stapler")
 
-<<<<<<< HEAD
+
 if (!Functions.hasPermission(app.ADMINISTER)) {
     set("readOnlyMode", "true")
 }
 
-l.layout(norefresh:true, permission:app.SYSTEM_READ, title:my.displayName) {
-=======
-l.layout(permission:app.ADMINISTER, title:my.displayName) {
->>>>>>> 450d8749
+l.layout(permission:app.SYSTEM_READ, title:my.displayName) {
     l.side_panel {
         l.tasks {
             l.task(icon:"icon-up icon-md", href:rootURL+'/', title:_("Back to Dashboard"))
