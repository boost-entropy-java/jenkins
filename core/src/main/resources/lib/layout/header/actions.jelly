<?jelly escape-by-default='true'?>
<j:jelly xmlns:j="jelly:core" xmlns:h="/lib/layout/header" xmlns:l="/lib/layout" xmlns:st="jelly:stapler" xmlns:x="jelly:xml">
  <div class="jenkins-header__actions">
    <st:include page="suffix" optional="true" />

    <j:set var="allActions" value="${it.actions}"/>

    <!--  first render all primary actions (except the user login )-->
    <j:forEach var="action" items="${allActions}">
      <j:set var="isCurrent" value="${h.hyperlinkMatchesCurrentPage(action.urlName)}" />
<<<<<<< HEAD
      <j:set var="isPrimary" value="${h.showInPrimaryHeader(action)}"/>
=======
      <j:set var="isPrimary" value="${action.isPrimaryAction()}"/>
>>>>>>> 5bd11ab9

      <j:if test="${isCurrent or isPrimary}">
        <!-- do not show the user avatar -->
        <j:if test="${action.class.name != 'jenkins.model.navigation.UserAction'}">
          <h:primaryAction action="${action}" isCurrent="${isCurrent}"/>
        </j:if>
      </j:if>
    </j:forEach>

    <!--  we only want the hamburger menu if there is something to display -->
    <!--  render all non primary non current actions -->
    <j:set var="hamburgerEntries">
      <j:forEach var="action" items="${allActions}">
        <j:set var="isCurrent" value="${h.hyperlinkMatchesCurrentPage(action.urlName)}" />
<<<<<<< HEAD
        <j:set var="isPrimary" value="${h.showInPrimaryHeader(action)}"/>
=======
        <j:set var="isPrimary" value="${action.isPrimaryAction()}"/>
>>>>>>> 5bd11ab9
        <j:if test="${!isCurrent and !isPrimary}">
          <h:secondaryAction action="${action}"/>
        </j:if>
      </j:forEach>
    </j:set>
    <j:if test="${hamburgerEntries.length() gt 0}">
<<<<<<< HEAD
      <l:overflowButton icon="symbol-menu-hamburger">
=======
      <l:overflowButton icon="symbol-menu-hamburger" id="header-more-actions">
>>>>>>> 5bd11ab9
        <j:out value="${hamburgerEntries}" />
      </l:overflowButton>
    </j:if>

    <!--  finally the user avatar or login button (if required) -->
    <j:forEach var="action" items="${allActions}">
      <j:if test="${action.class.name == 'jenkins.model.navigation.UserAction'}">
        <h:primaryAction action="${action}" isCurrent="${h.hyperlinkMatchesCurrentPage(action.urlName)}"/>
      </j:if>
    </j:forEach>
    <h:login/>
  </div>
</j:jelly><|MERGE_RESOLUTION|>--- conflicted
+++ resolved
@@ -8,11 +8,7 @@
     <!--  first render all primary actions (except the user login )-->
     <j:forEach var="action" items="${allActions}">
       <j:set var="isCurrent" value="${h.hyperlinkMatchesCurrentPage(action.urlName)}" />
-<<<<<<< HEAD
       <j:set var="isPrimary" value="${h.showInPrimaryHeader(action)}"/>
-=======
-      <j:set var="isPrimary" value="${action.isPrimaryAction()}"/>
->>>>>>> 5bd11ab9
 
       <j:if test="${isCurrent or isPrimary}">
         <!-- do not show the user avatar -->
@@ -27,22 +23,14 @@
     <j:set var="hamburgerEntries">
       <j:forEach var="action" items="${allActions}">
         <j:set var="isCurrent" value="${h.hyperlinkMatchesCurrentPage(action.urlName)}" />
-<<<<<<< HEAD
         <j:set var="isPrimary" value="${h.showInPrimaryHeader(action)}"/>
-=======
-        <j:set var="isPrimary" value="${action.isPrimaryAction()}"/>
->>>>>>> 5bd11ab9
         <j:if test="${!isCurrent and !isPrimary}">
           <h:secondaryAction action="${action}"/>
         </j:if>
       </j:forEach>
     </j:set>
     <j:if test="${hamburgerEntries.length() gt 0}">
-<<<<<<< HEAD
-      <l:overflowButton icon="symbol-menu-hamburger">
-=======
       <l:overflowButton icon="symbol-menu-hamburger" id="header-more-actions">
->>>>>>> 5bd11ab9
         <j:out value="${hamburgerEntries}" />
       </l:overflowButton>
     </j:if>
