/*
 * The MIT License
 * 
 * Copyright (c) 2004-2009, Sun Microsystems, Inc., Kohsuke Kawaguchi, Jean-Baptiste Quenot, Tom Huybrechts
 * 
 * Permission is hereby granted, free of charge, to any person obtaining a copy
 * of this software and associated documentation files (the "Software"), to deal
 * in the Software without restriction, including without limitation the rights
 * to use, copy, modify, merge, publish, distribute, sublicense, and/or sell
 * copies of the Software, and to permit persons to whom the Software is
 * furnished to do so, subject to the following conditions:
 * 
 * The above copyright notice and this permission notice shall be included in
 * all copies or substantial portions of the Software.
 * 
 * THE SOFTWARE IS PROVIDED "AS IS", WITHOUT WARRANTY OF ANY KIND, EXPRESS OR
 * IMPLIED, INCLUDING BUT NOT LIMITED TO THE WARRANTIES OF MERCHANTABILITY,
 * FITNESS FOR A PARTICULAR PURPOSE AND NONINFRINGEMENT. IN NO EVENT SHALL THE
 * AUTHORS OR COPYRIGHT HOLDERS BE LIABLE FOR ANY CLAIM, DAMAGES OR OTHER
 * LIABILITY, WHETHER IN AN ACTION OF CONTRACT, TORT OR OTHERWISE, ARISING FROM,
 * OUT OF OR IN CONNECTION WITH THE SOFTWARE OR THE USE OR OTHER DEALINGS IN
 * THE SOFTWARE.
 */
package hudson;

import hudson.security.ACLContext;
import jenkins.util.SystemProperties;
import com.thoughtworks.xstream.converters.reflection.PureJavaReflectionProvider;
import com.thoughtworks.xstream.core.JVM;
import com.trilead.ssh2.util.IOUtils;
import hudson.model.Hudson;
import hudson.security.ACL;
import hudson.util.BootFailure;
import jenkins.model.Jenkins;
import hudson.util.HudsonIsLoading;
import hudson.util.IncompatibleServletVersionDetected;
import hudson.util.IncompatibleVMDetected;
import hudson.util.InsufficientPermissionDetected;
import hudson.util.NoHomeDir;
import hudson.util.RingBufferLogHandler;
import hudson.util.NoTempDir;
import hudson.util.IncompatibleAntVersionDetected;
import hudson.util.HudsonFailedToLoad;
import hudson.util.ChartUtil;
import hudson.util.AWTProblem;
import jenkins.util.JenkinsJVM;
import org.jvnet.localizer.LocaleProvider;
import org.kohsuke.stapler.jelly.JellyFacet;
import org.apache.tools.ant.types.FileSet;

import javax.naming.Context;
import javax.naming.InitialContext;
import javax.naming.NamingException;
import javax.servlet.ServletContext;
import javax.servlet.ServletContextEvent;
import javax.servlet.ServletContextListener;
import javax.servlet.ServletResponse;
import javax.xml.transform.TransformerFactory;
import javax.xml.transform.TransformerFactoryConfigurationError;
import java.io.File;
import java.io.FileOutputStream;
import java.io.IOException;
import java.net.URL;
import java.net.URLClassLoader;
import java.util.Date;
import java.util.Locale;
import java.util.logging.Level;
import java.util.logging.Logger;
import java.security.Security;
import java.util.logging.LogRecord;

import static java.util.logging.Level.*;

/**
 * Entry point when Hudson is used as a webapp.
 *
 * @author Kohsuke Kawaguchi
 */
public class WebAppMain implements ServletContextListener {

    // use RingBufferLogHandler class name to configure for backward compatibility
    private static final int DEFAULT_RING_BUFFER_SIZE = SystemProperties.getInteger(RingBufferLogHandler.class.getName() + ".defaultSize", 256);

    private final RingBufferLogHandler handler = new RingBufferLogHandler(DEFAULT_RING_BUFFER_SIZE) {
        @Override public synchronized void publish(LogRecord record) {
            if (record.getLevel().intValue() >= Level.INFO.intValue()) {
                super.publish(record);
            }
        }
    };
    private static final String APP = "app";
    private boolean terminated;
    private Thread initThread;

    /**
     * Creates the sole instance of {@link jenkins.model.Jenkins} and register it to the {@link ServletContext}.
     */
    public void contextInitialized(ServletContextEvent event) {
        JenkinsJVMAccess._setJenkinsJVM(true);
        final ServletContext context = event.getServletContext();
        File home=null;
        try {

            // use the current request to determine the language
            LocaleProvider.setProvider(new LocaleProvider() {
                public Locale get() {
                    return Functions.getCurrentLocale();
                }
            });

            // quick check to see if we (seem to) have enough permissions to run. (see #719)
            JVM jvm;
            try {
                jvm = new JVM();
                new URLClassLoader(new URL[0],getClass().getClassLoader());
            } catch(SecurityException e) {
                throw new InsufficientPermissionDetected(e);
            }

            try {// remove Sun PKCS11 provider if present. See http://wiki.jenkins-ci.org/display/JENKINS/Solaris+Issue+6276483
                Security.removeProvider("SunPKCS11-Solaris");
            } catch (SecurityException e) {
                // ignore this error.
            }

            installLogger();

            final FileAndDescription describedHomeDir = getHomeDir(event);
            home = describedHomeDir.file.getAbsoluteFile();
            home.mkdirs();
            System.out.println("Jenkins home directory: "+home+" found at: "+describedHomeDir.description);

            // check that home exists (as mkdirs could have failed silently), otherwise throw a meaningful error
            if (!home.exists())
                throw new NoHomeDir(home);

            recordBootAttempt(home);

            // make sure that we are using XStream in the "enhanced" (JVM-specific) mode
            if(jvm.bestReflectionProvider().getClass()==PureJavaReflectionProvider.class) {
                throw new IncompatibleVMDetected(); // nope
            }

//  JNA is no longer a hard requirement. It's just nice to have. See HUDSON-4820 for more context.
//            // make sure JNA works. this can fail if
//            //    - platform is unsupported
//            //    - JNA is already loaded in another classloader
//            // see http://wiki.jenkins-ci.org/display/JENKINS/JNA+is+already+loaded
//            // TODO: or shall we instead modify Hudson to work gracefully without JNA?
//            try {
//                /*
//                    java.lang.UnsatisfiedLinkError: Native Library /builds/apps/glassfish/domains/hudson-domain/generated/jsp/j2ee-modules/hudson-1.309/loader/com/sun/jna/sunos-sparc/libjnidispatch.so already loaded in another classloader
//                        at java.lang.ClassLoader.loadLibrary0(ClassLoader.java:1743)
//                        at java.lang.ClassLoader.loadLibrary(ClassLoader.java:1674)
//                        at java.lang.Runtime.load0(Runtime.java:770)
//                        at java.lang.System.load(System.java:1005)
//                        at com.sun.jna.Native.loadNativeLibraryFromJar(Native.java:746)
//                        at com.sun.jna.Native.loadNativeLibrary(Native.java:680)
//                        at com.sun.jna.Native.<clinit>(Native.java:108)
//                        at hudson.util.jna.GNUCLibrary.<clinit>(GNUCLibrary.java:86)
//                        at hudson.Util.createSymlink(Util.java:970)
//                        at hudson.model.Run.run(Run.java:1174)
//                        at hudson.matrix.MatrixBuild.run(MatrixBuild.java:149)
//                        at hudson.model.ResourceController.execute(ResourceController.java:88)
//                        at hudson.model.Executor.run(Executor.java:123)
//                 */
//                String.valueOf(Native.POINTER_SIZE); // this meaningless operation forces the classloading and initialization
//            } catch (LinkageError e) {
//                if (e.getMessage().contains("another classloader"))
//                    context.setAttribute(APP,new JNADoublyLoaded(e));
//                else
//                    context.setAttribute(APP,new HudsonFailedToLoad(e));
//            }

            // make sure this is servlet 2.4 container or above
            try {
                ServletResponse.class.getMethod("setCharacterEncoding",String.class);
            } catch (NoSuchMethodException e) {
                throw new IncompatibleServletVersionDetected(ServletResponse.class);
            }

            // make sure that we see Ant 1.7
            try {
                FileSet.class.getMethod("getDirectoryScanner");
            } catch (NoSuchMethodException e) {
                throw new IncompatibleAntVersionDetected(FileSet.class);
            }

            // make sure AWT is functioning, or else JFreeChart won't even load.
            if(ChartUtil.awtProblemCause!=null) {
                throw new AWTProblem(ChartUtil.awtProblemCause);
            }

            // some containers (in particular Tomcat) doesn't abort a launch
            // even if the temp directory doesn't exist.
            // check that and report an error
            try {
                File f = File.createTempFile("test", "test");
                f.delete();
            } catch (IOException e) {
                throw new NoTempDir(e);
            }

            // Tomcat breaks XSLT with JDK 5.0 and onward. Check if that's the case, and if so,
            // try to correct it
            try {
                TransformerFactory.newInstance();
                // if this works we are all happy
            } catch (TransformerFactoryConfigurationError x) {
                // no it didn't.
                LOGGER.log(WARNING, "XSLT not configured correctly. Hudson will try to fix this. See http://issues.apache.org/bugzilla/show_bug.cgi?id=40895 for more details",x);
                System.setProperty(TransformerFactory.class.getName(),"com.sun.org.apache.xalan.internal.xsltc.trax.TransformerFactoryImpl");
                try {
                    TransformerFactory.newInstance();
                    LOGGER.info("XSLT is set to the JAXP RI in JRE");
                } catch(TransformerFactoryConfigurationError y) {
                    LOGGER.log(SEVERE, "Failed to correct the problem.");
                }
            }

            installExpressionFactory(event);

            context.setAttribute(APP,new HudsonIsLoading());

            final File _home = home;
            initThread = new Thread("Jenkins initialization thread") {
                @Override
                public void run() {
                    boolean success = false;
                    try {
                        Jenkins instance = new Hudson(_home, context);

                        // one last check to make sure everything is in order before we go live
                        if (Thread.interrupted())
                            throw new InterruptedException();

                        context.setAttribute(APP, instance);

                        BootFailure.getBootFailureFile(_home).delete();

                        // at this point we are open for business and serving requests normally
                        LOGGER.info("Jenkins is fully up and running");
                        success = true;
                    } catch (Error e) {
                        new HudsonFailedToLoad(e).publish(context,_home);
                        throw e;
                    } catch (Exception e) {
                        new HudsonFailedToLoad(e).publish(context,_home);
                    } finally {
                        Jenkins instance = Jenkins.getInstanceOrNull();
                        if(!success && instance!=null)
                            instance.cleanUp();
                    }
                }
            };
            initThread.start();
        } catch (BootFailure e) {
            e.publish(context, home);
        } catch (Error | RuntimeException e) {
            LOGGER.log(SEVERE, "Failed to initialize Jenkins",e);
            throw e;
        }
    }

    public void joinInit() throws InterruptedException {
        initThread.join();
    }

    /**
     * To assist boot failure script, record the number of boot attempts.
     * This file gets deleted in case of successful boot.
     *
     * @see BootFailure
     */
    private void recordBootAttempt(File home) {
        FileOutputStream o=null;
        try {
            o = new FileOutputStream(BootFailure.getBootFailureFile(home), true);
            o.write((new Date().toString() + System.getProperty("line.separator", "\n")).toString().getBytes());
        } catch (IOException e) {
            LOGGER.log(WARNING, "Failed to record boot attempts",e);
        } finally {
            IOUtils.closeQuietly(o);
        }
    }

    public static void installExpressionFactory(ServletContextEvent event) {
        JellyFacet.setExpressionFactory(event, new ExpressionFactory2());
    }

	/**
     * Installs log handler to monitor all Hudson logs.
     */
    @edu.umd.cs.findbugs.annotations.SuppressFBWarnings("LG_LOST_LOGGER_DUE_TO_WEAK_REFERENCE")
    private void installLogger() {
        Jenkins.logRecords = handler.getView();
        Logger.getLogger("").addHandler(handler);
    }

    /** Add some metadata to a File, allowing to trace setup issues */
    public static class FileAndDescription {
        public final File file;
        public final String description;
        public FileAndDescription(File file,String description) {
            this.file = file;
            this.description = description;
        }
    }

    /**
     * Determines the home directory for Jenkins.
     *
     * <p>
     * We look for a setting that affects the smallest scope first, then bigger ones later.
     *
     * <p>
     * People makes configuration mistakes, so we are trying to be nice
     * with those by doing {@link String#trim()}.
     * 
     * <p>
     * @return the File alongside with some description to help the user troubleshoot issues
     */
    public FileAndDescription getHomeDir(ServletContextEvent event) {
        // check JNDI for the home directory first
        for (String name : HOME_NAMES) {
            try {
                InitialContext iniCtxt = new InitialContext();
                Context env = (Context) iniCtxt.lookup("java:comp/env");
                String value = (String) env.lookup(name);
                if(value!=null && value.trim().length()>0)
                    return new FileAndDescription(new File(value.trim()),"JNDI/java:comp/env/"+name);
                // look at one more place. See issue #1314
                value = (String) iniCtxt.lookup(name);
                if(value!=null && value.trim().length()>0)
                    return new FileAndDescription(new File(value.trim()),"JNDI/"+name);
            } catch (NamingException e) {
                // ignore
            }
        }

        // next the system property
        for (String name : HOME_NAMES) {
            String sysProp = SystemProperties.getString(name);
            if(sysProp!=null)
                return new FileAndDescription(new File(sysProp.trim()),"SystemProperties.getProperty(\""+name+"\")");
        }

        // look at the env var next
        for (String name : HOME_NAMES) {
            String env = EnvVars.masterEnvVars.get(name);
            if(env!=null)
                return new FileAndDescription(new File(env.trim()).getAbsoluteFile(),"EnvVars.masterEnvVars.get(\""+name+"\")");
        }

        // otherwise pick a place by ourselves

        String root = event.getServletContext().getRealPath("/WEB-INF/workspace");
        if(root!=null) {
            File ws = new File(root.trim());
            if(ws.exists())
                // Hudson <1.42 used to prefer this before ~/.hudson, so
                // check the existence and if it's there, use it.
                // otherwise if this is a new installation, prefer ~/.hudson
                return new FileAndDescription(ws,"getServletContext().getRealPath(\"/WEB-INF/workspace\")");
        }

        File legacyHome = new File(new File(System.getProperty("user.home")),".hudson");
        if (legacyHome.exists()) {
            return new FileAndDescription(legacyHome,"$user.home/.hudson"); // before rename, this is where it was stored
        }

        File newHome = new File(new File(System.getProperty("user.home")),".jenkins");
        return new FileAndDescription(newHome,"$user.home/.jenkins");
    }

    public void contextDestroyed(ServletContextEvent event) {
<<<<<<< HEAD
        try (ACLContext old = ACL.as(ACL.SYSTEM)) {
            terminated = true;
            Jenkins instance = Jenkins.getInstanceOrNull();
            if (instance != null)
                instance.cleanUp();
            Thread t = initThread;
            if (t != null && t.isAlive()) {
                LOGGER.log(Level.INFO, "Shutting down a Jenkins instance that was still starting up", new Throwable("reason"));
                t.interrupt();
            }
=======
        Jenkins instance = Jenkins.getInstance();
        try {
            if (instance != null) {
                instance.cleanUp();
            }
        } catch (Exception e) {
            LOGGER.log(Level.SEVERE, "Failed to clean up. Restart will continue.", e);
        }

        terminated = true;
        Thread t = initThread;
        if (t != null && t.isAlive()) {
            LOGGER.log(Level.INFO, "Shutting down a Jenkins instance that was still starting up", new Throwable("reason"));
            t.interrupt();
        }
>>>>>>> 6bb2be82

            // Logger is in the system classloader, so if we don't do this
            // the whole web app will never be undeployed.
            Logger.getLogger("").removeHandler(handler);
        } finally {
            JenkinsJVMAccess._setJenkinsJVM(false);
        }
    }

    private static final Logger LOGGER = Logger.getLogger(WebAppMain.class.getName());

    private static final class JenkinsJVMAccess extends JenkinsJVM {
        private static void _setJenkinsJVM(boolean jenkinsJVM) {
            JenkinsJVM.setJenkinsJVM(jenkinsJVM);
        }
    }

    private static final String[] HOME_NAMES = {"JENKINS_HOME","HUDSON_HOME"};
}<|MERGE_RESOLUTION|>--- conflicted
+++ resolved
@@ -374,34 +374,22 @@
     }
 
     public void contextDestroyed(ServletContextEvent event) {
-<<<<<<< HEAD
         try (ACLContext old = ACL.as(ACL.SYSTEM)) {
+            Jenkins instance = Jenkins.getInstanceOrNull();
+            try {
+                if (instance != null) {
+                    instance.cleanUp();
+                }
+            } catch (Exception e) {
+                LOGGER.log(Level.SEVERE, "Failed to clean up. Restart will continue.", e);
+            }
+
             terminated = true;
-            Jenkins instance = Jenkins.getInstanceOrNull();
-            if (instance != null)
-                instance.cleanUp();
             Thread t = initThread;
             if (t != null && t.isAlive()) {
                 LOGGER.log(Level.INFO, "Shutting down a Jenkins instance that was still starting up", new Throwable("reason"));
                 t.interrupt();
             }
-=======
-        Jenkins instance = Jenkins.getInstance();
-        try {
-            if (instance != null) {
-                instance.cleanUp();
-            }
-        } catch (Exception e) {
-            LOGGER.log(Level.SEVERE, "Failed to clean up. Restart will continue.", e);
-        }
-
-        terminated = true;
-        Thread t = initThread;
-        if (t != null && t.isAlive()) {
-            LOGGER.log(Level.INFO, "Shutting down a Jenkins instance that was still starting up", new Throwable("reason"));
-            t.interrupt();
-        }
->>>>>>> 6bb2be82
 
             // Logger is in the system classloader, so if we don't do this
             // the whole web app will never be undeployed.
