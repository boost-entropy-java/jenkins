--- conflicted
+++ resolved
@@ -3,7 +3,6 @@
 import groovy.lang.Binding;
 import hudson.FilePath;
 import hudson.cli.CLICommand;
-<<<<<<< HEAD
 import hudson.remoting.Callable;
 import hudson.util.spring.BeanBuilder;
 import java.io.Console;
@@ -11,11 +10,7 @@
 import jenkins.model.Jenkins;
 import jenkins.security.ImpersonatingUserDetailsService;
 import jenkins.security.SecurityListener;
-=======
-import jenkins.model.Jenkins;
-import hudson.util.spring.BeanBuilder;
 import jenkins.security.MasterToSlaveCallable;
->>>>>>> 11b240c3
 import org.acegisecurity.Authentication;
 import org.acegisecurity.AuthenticationException;
 import org.acegisecurity.AuthenticationManager;
@@ -158,12 +153,7 @@
     /**
      * Asks for the password.
      */
-<<<<<<< HEAD
-    private static class InteractivelyAskForPassword implements Callable<String,IOException> {
-=======
     private static class InteractivelyAskForPassword extends MasterToSlaveCallable<String,IOException> {
-        @IgnoreJRERequirement
->>>>>>> 11b240c3
         public String call() throws IOException {
             Console console = System.console();
             if (console == null)    return null;    // no terminal
