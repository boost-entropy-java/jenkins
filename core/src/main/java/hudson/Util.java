--- conflicted
+++ resolved
@@ -92,16 +92,10 @@
 import javax.crypto.SecretKey;
 import javax.crypto.spec.SecretKeySpec;
 
-import org.apache.commons.codec.digest.DigestUtils;
-import org.apache.commons.io.FileUtils;
-
-<<<<<<< HEAD
-=======
 import org.apache.commons.io.FileUtils;
 import org.kohsuke.stapler.Ancestor;
 import org.kohsuke.stapler.StaplerRequest;
 
->>>>>>> 0916e5bd
 /**
  * Various utility methods that don't have more proper home.
  *
@@ -1669,7 +1663,6 @@
             throw new IOException(e);
         }
     }
-<<<<<<< HEAD
     
     /**
      * Compute the number of calendar days elapsed since the given date.
@@ -1692,8 +1685,6 @@
         return Math.max(0, daysBetween(date, new Date()));
     }
     
-=======
-
     /**
      * Find the specific ancestor, or throw an exception.
      * Useful for an ancestor we know is inside the URL to ease readability
@@ -1707,7 +1698,6 @@
         return t;
     }
 
->>>>>>> 0916e5bd
     public static final FastDateFormat XS_DATETIME_FORMATTER = FastDateFormat.getInstance("yyyy-MM-dd'T'HH:mm:ss'Z'",new SimpleTimeZone(0,"GMT"));
 
     // Note: RFC822 dates must not be localized!
