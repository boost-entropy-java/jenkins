/*
 * The MIT License
 *
 * Copyright (c) 2010, Kohsuke Kawaguchi
 *
 * Permission is hereby granted, free of charge, to any person obtaining a copy
 * of this software and associated documentation files (the "Software"), to deal
 * in the Software without restriction, including without limitation the rights
 * to use, copy, modify, merge, publish, distribute, sublicense, and/or sell
 * copies of the Software, and to permit persons to whom the Software is
 * furnished to do so, subject to the following conditions:
 *
 * The above copyright notice and this permission notice shall be included in
 * all copies or substantial portions of the Software.
 *
 * THE SOFTWARE IS PROVIDED "AS IS", WITHOUT WARRANTY OF ANY KIND, EXPRESS OR
 * IMPLIED, INCLUDING BUT NOT LIMITED TO THE WARRANTIES OF MERCHANTABILITY,
 * FITNESS FOR A PARTICULAR PURPOSE AND NONINFRINGEMENT. IN NO EVENT SHALL THE
 * AUTHORS OR COPYRIGHT HOLDERS BE LIABLE FOR ANY CLAIM, DAMAGES OR OTHER
 * LIABILITY, WHETHER IN AN ACTION OF CONTRACT, TORT OR OTHERWISE, ARISING FROM,
 * OUT OF OR IN CONNECTION WITH THE SOFTWARE OR THE USE OR OTHER DEALINGS IN
 * THE SOFTWARE.
 */

package hudson;

import jenkins.model.Jenkins;

import javax.servlet.ServletContext;
import java.io.File;
import java.io.IOException;
import java.net.URL;
import java.util.Collection;
import java.util.Collections;
import java.util.HashSet;
import java.util.Set;
import java.util.logging.Level;
import java.util.logging.Logger;

/**
 * {@link PluginManager}
 *
 * @author Kohsuke Kawaguchi
 */
public class LocalPluginManager extends PluginManager {
<<<<<<< HEAD
    private final Jenkins jenkins;
    public LocalPluginManager(Jenkins jenkins) {
        super(jenkins.servletContext, new File(jenkins.getRootDir(),"plugins"));
        this.jenkins = jenkins;
=======
    public LocalPluginManager(Hudson hudson) {
        super(hudson.servletContext, new File(hudson.getRootDir(),"plugins"));
    }

    public LocalPluginManager(File rootDir) {
        super(null, new File(rootDir,"plugins"));
>>>>>>> 2dbe144b
    }

    /**
     * If the war file has any "/WEB-INF/plugins/*.hpi", extract them into the plugin directory.
     *
     * @return
     *      File names of the bundled plugins. Like {"ssh-slaves.hpi","subvesrion.hpi"}
     */
    @Override
    protected Collection<String> loadBundledPlugins() {
        // this is used in tests, when we want to override the default bundled plugins with .hpl versions
        if (System.getProperty("hudson.bundled.plugins") != null) {
            return Collections.emptySet();
        }

        Set<String> names = new HashSet<String>();

<<<<<<< HEAD
        for( String path : Util.fixNull((Set<String>) jenkins.servletContext.getResourcePaths("/WEB-INF/plugins"))) {
=======
        ServletContext context = Hudson.getInstance().servletContext;

        for( String path : Util.fixNull((Set<String>)context.getResourcePaths("/WEB-INF/plugins"))) {
>>>>>>> 2dbe144b
            String fileName = path.substring(path.lastIndexOf('/')+1);
            if(fileName.length()==0) {
                // see http://www.nabble.com/404-Not-Found-error-when-clicking-on-help-td24508544.html
                // I suspect some containers are returning directory names.
                continue;
            }
            try {
                names.add(fileName);

<<<<<<< HEAD
                URL url = jenkins.servletContext.getResource(path);
=======
                URL url = context.getResource(path);
>>>>>>> 2dbe144b
                copyBundledPlugin(url, fileName);
            } catch (IOException e) {
                LOGGER.log(Level.SEVERE, "Failed to extract the bundled plugin "+fileName,e);
            }
        }

        return names;
    }

    private static final Logger LOGGER = Logger.getLogger(LocalPluginManager.class.getName());
}<|MERGE_RESOLUTION|>--- conflicted
+++ resolved
@@ -43,19 +43,12 @@
  * @author Kohsuke Kawaguchi
  */
 public class LocalPluginManager extends PluginManager {
-<<<<<<< HEAD
-    private final Jenkins jenkins;
     public LocalPluginManager(Jenkins jenkins) {
         super(jenkins.servletContext, new File(jenkins.getRootDir(),"plugins"));
-        this.jenkins = jenkins;
-=======
-    public LocalPluginManager(Hudson hudson) {
-        super(hudson.servletContext, new File(hudson.getRootDir(),"plugins"));
     }
 
     public LocalPluginManager(File rootDir) {
         super(null, new File(rootDir,"plugins"));
->>>>>>> 2dbe144b
     }
 
     /**
@@ -73,13 +66,9 @@
 
         Set<String> names = new HashSet<String>();
 
-<<<<<<< HEAD
-        for( String path : Util.fixNull((Set<String>) jenkins.servletContext.getResourcePaths("/WEB-INF/plugins"))) {
-=======
-        ServletContext context = Hudson.getInstance().servletContext;
+        ServletContext context = Jenkins.getInstance().servletContext;
 
         for( String path : Util.fixNull((Set<String>)context.getResourcePaths("/WEB-INF/plugins"))) {
->>>>>>> 2dbe144b
             String fileName = path.substring(path.lastIndexOf('/')+1);
             if(fileName.length()==0) {
                 // see http://www.nabble.com/404-Not-Found-error-when-clicking-on-help-td24508544.html
@@ -89,11 +78,7 @@
             try {
                 names.add(fileName);
 
-<<<<<<< HEAD
-                URL url = jenkins.servletContext.getResource(path);
-=======
                 URL url = context.getResource(path);
->>>>>>> 2dbe144b
                 copyBundledPlugin(url, fileName);
             } catch (IOException e) {
                 LOGGER.log(Level.SEVERE, "Failed to extract the bundled plugin "+fileName,e);
