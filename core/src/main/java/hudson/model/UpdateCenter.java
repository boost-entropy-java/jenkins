--- conflicted
+++ resolved
@@ -135,13 +135,8 @@
  */
 @ExportedBean
 public class UpdateCenter extends AbstractModelObject implements Saveable, OnMaster {
-<<<<<<< HEAD
-	
+
     private static final String UPDATE_CENTER_URL = SystemProperties.getString(UpdateCenter.class.getName()+".updateCenterUrl","http://updates.jenkins-ci.org/");
-=======
-
-    private static final String UPDATE_CENTER_URL = System.getProperty(UpdateCenter.class.getName()+".updateCenterUrl","http://updates.jenkins-ci.org/");
->>>>>>> a2496e3c
 
     /**
      * Read timeout when downloading plugins, defaults to 1 minute
