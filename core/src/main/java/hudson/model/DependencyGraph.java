/*
 * The MIT License
 *
 * Copyright (c) 2004-2010, Sun Microsystems, Inc., Kohsuke Kawaguchi,
 * Martin Eigenbrodt. Seiji Sogabe, Alan Harder
 *
 * Permission is hereby granted, free of charge, to any person obtaining a copy
 * of this software and associated documentation files (the "Software"), to deal
 * in the Software without restriction, including without limitation the rights
 * to use, copy, modify, merge, publish, distribute, sublicense, and/or sell
 * copies of the Software, and to permit persons to whom the Software is
 * furnished to do so, subject to the following conditions:
 *
 * The above copyright notice and this permission notice shall be included in
 * all copies or substantial portions of the Software.
 *
 * THE SOFTWARE IS PROVIDED "AS IS", WITHOUT WARRANTY OF ANY KIND, EXPRESS OR
 * IMPLIED, INCLUDING BUT NOT LIMITED TO THE WARRANTIES OF MERCHANTABILITY,
 * FITNESS FOR A PARTICULAR PURPOSE AND NONINFRINGEMENT. IN NO EVENT SHALL THE
 * AUTHORS OR COPYRIGHT HOLDERS BE LIABLE FOR ANY CLAIM, DAMAGES OR OTHER
 * LIABILITY, WHETHER IN AN ACTION OF CONTRACT, TORT OR OTHERWISE, ARISING FROM,
 * OUT OF OR IN CONNECTION WITH THE SOFTWARE OR THE USE OR OTHER DEALINGS IN
 * THE SOFTWARE.
 */
package hudson.model;

import com.google.common.collect.ImmutableList;
import hudson.security.ACL;
import hudson.security.NotSerilizableSecurityContext;
import jenkins.model.Jenkins;
import org.acegisecurity.context.SecurityContext;
import org.acegisecurity.context.SecurityContextHolder;

import java.util.ArrayList;
import java.util.Collection;
import java.util.Collections;
import java.util.Comparator;
import java.util.HashMap;
import java.util.HashSet;
import java.util.LinkedHashSet;
import java.util.List;
import java.util.ListIterator;
import java.util.Map;
import java.util.Map.Entry;
import java.util.Set;
import java.util.Stack;

/**
 * Maintains the build dependencies between {@link AbstractProject}s
 * for efficient dependency computation.
 *
 * <p>
 * The "master" data of dependencies are owned/persisted/maintained by
 * individual {@link AbstractProject}s, but because of that, it's relatively
 * slow  to compute backward edges.
 *
 * <p>
 * This class builds the complete bi-directional dependency graph
 * by collecting information from all {@link AbstractProject}s.
 *
 * <p>
 * Once built, {@link DependencyGraph} is immutable, and every time
 * there's a change (which is relatively rare), a new instance
 * will be created. This eliminates the need of synchronization.
 *
<<<<<<< HEAD
 * @see Hudson#getDependencyGraph()
=======
 * @see Jenkins#getDependencyGraph()
>>>>>>> dbe586ce
 * @author Kohsuke Kawaguchi
 */
public final class DependencyGraph implements Comparator<AbstractProject> {

    private Map<AbstractProject, List<DependencyGroup>> forward = new HashMap<AbstractProject, List<DependencyGroup>>();
    private Map<AbstractProject, List<DependencyGroup>> backward = new HashMap<AbstractProject, List<DependencyGroup>>();

    private transient Map<Class<?>, Object> computationalData;

    private boolean built;

    /**
     * Builds the dependency graph.
     */
    public DependencyGraph() {
        // Set full privileges while computing to avoid missing any projects the current user cannot see.
        // Use setContext (NOT getContext().setAuthentication()) so we don't affect concurrent threads for same HttpSession.
        SecurityContext saveCtx = SecurityContextHolder.getContext();
        try {
            this.computationalData = new HashMap<Class<?>, Object>();
            NotSerilizableSecurityContext system = new NotSerilizableSecurityContext();
            system.setAuthentication(ACL.SYSTEM);
            SecurityContextHolder.setContext(system);
            for( AbstractProject p : Jenkins.getInstance().getAllItems(AbstractProject.class) )
                p.buildDependencyGraph(this);

            forward = finalize(forward);
            backward = finalize(backward);

            this.computationalData = null;
            built = true;
        } finally {
            SecurityContextHolder.setContext(saveCtx);
        }
    }

    /**
     * Special constructor for creating an empty graph
     */
    private DependencyGraph(boolean dummy) {
        forward = backward = Collections.emptyMap();
        built = true;
    }

    /**
     * Adds data which is useful for the time when the dependency graph is built up.
     * All this data will be cleaned once the dependency graph creation has finished.
     */
    public <T> void putComputationalData(Class<T> key, T value) {
        this.computationalData.put(key, value);
    }

    /**
     * Gets temporary data which is needed for building up the dependency graph.
     */
    public <T> T getComputationalData(Class<T> key) {
        @SuppressWarnings("unchecked")
        T result = (T) this.computationalData.get(key);
        return result;
    }

    /**
     * Gets all the immediate downstream projects (IOW forward edges) of the given project.
     *
     * @return
     *      can be empty but never null.
     */
    public List<AbstractProject> getDownstream(AbstractProject p) {
        return get(forward,p,false);
    }

    /**
     * Gets all the immediate upstream projects (IOW backward edges) of the given project.
     *
     * @return
     *      can be empty but never null.
     */
    public List<AbstractProject> getUpstream(AbstractProject p) {
        return get(backward,p,true);
    }

    private List<AbstractProject> get(Map<AbstractProject, List<DependencyGroup>> map, AbstractProject src, boolean up) {
        List<DependencyGroup> v = map.get(src);
        if(v==null) return Collections.emptyList();
        List<AbstractProject> result = new ArrayList<AbstractProject>(v.size());
        for (DependencyGroup d : v) result.add(up ? d.getUpstreamProject() : d.getDownstreamProject());
        return result;
    }

    /**
     * @since 1.341
     */
    public List<Dependency> getDownstreamDependencies(AbstractProject p) {
        return get(forward,p);
    }

    /**
     * @since 1.341
     */
    public List<Dependency> getUpstreamDependencies(AbstractProject p) {
        return get(backward,p);
    }

    private List<Dependency> get(Map<AbstractProject, List<DependencyGroup>> map, AbstractProject src) {
        List<DependencyGroup> v = map.get(src);
        if(v==null) {
            return ImmutableList.of();
        } else {
            ImmutableList.Builder<Dependency> builder = ImmutableList.builder();
            for (DependencyGroup dependencyGroup : v) {
                builder.addAll(dependencyGroup.getGroup());
            }
            return builder.build();
        }

    }

    /**
     * @deprecated since 1.341; use {@link #addDependency(Dependency)}
     */
    @Deprecated
    public void addDependency(AbstractProject upstream, AbstractProject downstream) {
        addDependency(new Dependency(upstream,downstream));
    }

    /**
     * Called during the dependency graph build phase to add a dependency edge.
     */
    public void addDependency(Dependency dep) {
        if(built)
            throw new IllegalStateException();
        add(forward,dep.getUpstreamProject(),dep);
        add(backward,dep.getDownstreamProject(),dep);
    }

    /**
     * @deprecated since 1.341
     */
    @Deprecated
    public void addDependency(AbstractProject upstream, Collection<? extends AbstractProject> downstream) {
        for (AbstractProject p : downstream)
            addDependency(upstream,p);
    }

    /**
     * @deprecated since 1.341
     */
    @Deprecated
    public void addDependency(Collection<? extends AbstractProject> upstream, AbstractProject downstream) {
        for (AbstractProject p : upstream)
            addDependency(p,downstream);
    }

    /**
     * Lists up {@link DependecyDeclarer} from the collection and let them builds dependencies.
     */
    public void addDependencyDeclarers(AbstractProject upstream, Collection<?> possibleDependecyDeclarers) {
        for (Object o : possibleDependecyDeclarers) {
            if (o instanceof DependecyDeclarer) {
                DependecyDeclarer dd = (DependecyDeclarer) o;
                dd.buildDependencyGraph(upstream,this);
            }
        }
    }

    /**
     * Returns true if a project has a non-direct dependency to another project.
     * <p>
     * A non-direct dependency is a path of dependency "edge"s from the source to the destination,
     * where the length is greater than 1.
     */
    public boolean hasIndirectDependencies(AbstractProject src, AbstractProject dst) {
        Set<AbstractProject> visited = new HashSet<AbstractProject>();
        Stack<AbstractProject> queue = new Stack<AbstractProject>();

        queue.addAll(getDownstream(src));
        queue.remove(dst);

        while(!queue.isEmpty()) {
            AbstractProject p = queue.pop();
            if(p==dst)
                return true;
            if(visited.add(p))
                queue.addAll(getDownstream(p));
        }

        return false;
    }

    /**
     * Gets all the direct and indirect upstream dependencies of the given project.
     */
    public Set<AbstractProject> getTransitiveUpstream(AbstractProject src) {
        return getTransitive(backward,src,true);
    }

    /**
     * Gets all the direct and indirect downstream dependencies of the given project.
     */
    public Set<AbstractProject> getTransitiveDownstream(AbstractProject src) {
        return getTransitive(forward,src,false);
    }

    private Set<AbstractProject> getTransitive(Map<AbstractProject, List<DependencyGroup>> direction, AbstractProject src, boolean up) {
        Set<AbstractProject> visited = new HashSet<AbstractProject>();
        Stack<AbstractProject> queue = new Stack<AbstractProject>();

        queue.add(src);

        while(!queue.isEmpty()) {
            AbstractProject p = queue.pop();

            for (AbstractProject child : get(direction,p,up)) {
                if(visited.add(child))
                    queue.add(child);
            }
        }

        return visited;
    }

    private void add(Map<AbstractProject, List<DependencyGroup>> map, AbstractProject key, Dependency dep) {
        List<DependencyGroup> set = map.get(key);
        if(set==null) {
            set = new ArrayList<DependencyGroup>();
            map.put(key,set);
        }
        for (ListIterator<DependencyGroup> it = set.listIterator(); it.hasNext();) {
            DependencyGroup d = it.next();
            // Check for existing edge that connects the same two projects:
            if (d.getUpstreamProject()==dep.getUpstreamProject() && d.getDownstreamProject()==dep.getDownstreamProject()) {
                d.add(dep);
                return;
            }
        }
        // Otherwise add to list:
        set.add(new DependencyGroup(dep));
    }

    private Map<AbstractProject, List<DependencyGroup>> finalize(Map<AbstractProject, List<DependencyGroup>> m) {
        for (Entry<AbstractProject, List<DependencyGroup>> e : m.entrySet()) {
            Collections.sort( e.getValue(), NAME_COMPARATOR );
            e.setValue( Collections.unmodifiableList(e.getValue()) );
        }
        return Collections.unmodifiableMap(m);
    }

    private static final Comparator<DependencyGroup> NAME_COMPARATOR = new Comparator<DependencyGroup>() {
        public int compare(DependencyGroup lhs, DependencyGroup rhs) {
            int cmp = lhs.getUpstreamProject().getName().compareTo(rhs.getUpstreamProject().getName());
            return cmp != 0 ? cmp : lhs.getDownstreamProject().getName().compareTo(rhs.getDownstreamProject().getName());
        }
    };

    public static final DependencyGraph EMPTY = new DependencyGraph(false);

    /**
     * Compare to Projects based on the topological order defined by this Dependency Graph
     */
    public int compare(AbstractProject o1, AbstractProject o2) {
        Set<AbstractProject> o1sdownstreams = getTransitiveDownstream(o1);
        Set<AbstractProject> o2sdownstreams = getTransitiveDownstream(o2);
        if (o1sdownstreams.contains(o2)) {
            if (o2sdownstreams.contains(o1)) return 0; else return 1;
        } else {
            if (o2sdownstreams.contains(o1)) return -1; else return 0;
        }
    }

    /**
     * Represents an edge in the dependency graph.
     * @since 1.341
     */
    public static class Dependency {
        private AbstractProject upstream, downstream;

        public Dependency(AbstractProject upstream, AbstractProject downstream) {
            this.upstream = upstream;
            this.downstream = downstream;
        }

        public AbstractProject getUpstreamProject() {
            return upstream;
        }

        public AbstractProject getDownstreamProject() {
            return downstream;
        }

        /**
         * Decide whether build should be triggered and provide any Actions for the build.
         * Default implementation always returns true (for backward compatibility), and
         * adds no Actions. Subclasses may override to control how/if the build is triggered.
         * @param build Build of upstream project that just completed
         * @param listener For any error/log output
         * @param actions Add Actions for the triggered build to this list; never null
         * @return True to trigger a build of the downstream project
         */
        public boolean shouldTriggerBuild(AbstractBuild build, TaskListener listener,
                                          List<Action> actions) {
            return true;
        }

        /**
         * Does this method point to itself?
         */
        public boolean pointsItself() {
            return upstream==downstream;
        }

        @Override
        public boolean equals(Object obj) {
            if (obj == null) return false;
            if (getClass() != obj.getClass()) return false;

            final Dependency that = (Dependency) obj;
            return this.upstream == that.upstream || this.downstream == that.downstream;
        }

        @Override
        public int hashCode() {
            int hash = 7;
            hash = 23 * hash + this.upstream.hashCode();
            hash = 23 * hash + this.downstream.hashCode();
            return hash;
        }
    }

    /**
     * Collect multiple dependencies between the same two projects.
     */
    private static class DependencyGroup {
        private Set<Dependency> group = new LinkedHashSet<Dependency>();

        DependencyGroup(Dependency first) {
            this.upstream = first.getUpstreamProject();
            this.downstream= first.getDownstreamProject();
            group.add(first);
        }

        private void add(Dependency next) {
            group.add(next);
        }

        public Set<Dependency> getGroup() {
            return group;
        }

        private AbstractProject upstream, downstream;

        public AbstractProject getUpstreamProject() {
            return upstream;
        }

        public AbstractProject getDownstreamProject() {
            return downstream;
        }
    }
}<|MERGE_RESOLUTION|>--- conflicted
+++ resolved
@@ -63,11 +63,7 @@
  * there's a change (which is relatively rare), a new instance
  * will be created. This eliminates the need of synchronization.
  *
-<<<<<<< HEAD
- * @see Hudson#getDependencyGraph()
-=======
  * @see Jenkins#getDependencyGraph()
->>>>>>> dbe586ce
  * @author Kohsuke Kawaguchi
  */
 public final class DependencyGraph implements Comparator<AbstractProject> {
