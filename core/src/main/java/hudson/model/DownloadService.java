--- conflicted
+++ resolved
@@ -31,10 +31,7 @@
 import hudson.util.FormValidation.Kind;
 import hudson.util.QuotedStringTokenizer;
 import hudson.util.TextFile;
-<<<<<<< HEAD
 import static hudson.util.TimeUnit2.DAYS;
-=======
->>>>>>> 889b46cc
 import java.io.File;
 import java.io.IOException;
 import java.io.InputStream;
@@ -46,10 +43,7 @@
 import jenkins.util.JSONSignatureValidator;
 import net.sf.json.JSONException;
 import net.sf.json.JSONObject;
-<<<<<<< HEAD
 import org.apache.commons.io.IOUtils;
-=======
->>>>>>> 889b46cc
 import org.kohsuke.accmod.Restricted;
 import org.kohsuke.accmod.restrictions.NoExternalUse;
 import org.kohsuke.stapler.Stapler;
@@ -72,11 +66,7 @@
      * Builds up an HTML fragment that starts all the download jobs.
      */
     public String generateFragment() {
-<<<<<<< HEAD
-        if (!DownloadSettings.get().isUseBrowser()) {
-=======
         if (!DownloadSettings.usePostBack()) {
->>>>>>> 889b46cc
             return "";
         }
     	if (neverUpdate) return "";
@@ -181,8 +171,6 @@
     }
 
     /**
-<<<<<<< HEAD
-=======
      * Loads JSON from a JSON-with-{@code postMessage} URL.
      * @param src a URL to a JSON HTML file (typically including {@code id} and {@code version} query parameters)
      * @return the embedded JSON text
@@ -207,7 +195,6 @@
     }
 
     /**
->>>>>>> 889b46cc
      * Represents a periodically updated JSON data file obtained from a remote URL.
      *
      * <p>
@@ -320,13 +307,7 @@
          * This is where the browser sends us the data. 
          */
         public void doPostBack(StaplerRequest req, StaplerResponse rsp) throws IOException {
-<<<<<<< HEAD
-            if (!DownloadSettings.get().isUseBrowser()) {
-                throw new IOException("not allowed");
-            }
-=======
             DownloadSettings.checkPostBackAccess();
->>>>>>> 889b46cc
             long dataTimestamp = System.currentTimeMillis();
             due = dataTimestamp+getInterval();  // success or fail, don't try too often
 
@@ -358,11 +339,7 @@
 
         @Restricted(NoExternalUse.class)
         public FormValidation updateNow() throws IOException {
-<<<<<<< HEAD
-            return load(loadJSON(new URL(getUrl() + "?id=" + URLEncoder.encode(getId(), "UTF-8") + "&version=" + URLEncoder.encode(Jenkins.VERSION, "UTF-8"))), System.currentTimeMillis());
-=======
             return load(loadJSONHTML(new URL(getUrl() + ".html?id=" + URLEncoder.encode(getId(), "UTF-8") + "&version=" + URLEncoder.encode(Jenkins.VERSION, "UTF-8"))), System.currentTimeMillis());
->>>>>>> 889b46cc
         }
 
         /**
