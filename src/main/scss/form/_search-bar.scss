--- conflicted
+++ resolved
@@ -230,9 +230,5 @@
   margin: 2rem;
   padding: 0;
   color: var(--text-color-secondary);
-<<<<<<< HEAD
-  font-weight: 450;
-=======
   font-weight: var(--font-bold-weight);
->>>>>>> d8363194
 }