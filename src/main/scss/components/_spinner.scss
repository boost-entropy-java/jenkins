.jenkins-spinner {
  position: relative;
  display: inline-flex;
  align-items: center;
<<<<<<< HEAD
  font-size: var(--font-size-sm);
  font-weight: 500;
=======
  font-size: 0.875rem;
  font-weight: var(--font-bold-weight);
>>>>>>> d8363194
  margin: 0;

  &::before,
  &::after {
    content: "";
    display: inline-block;
    width: 0.9lh;
    height: 0.9lh;
    border-radius: 100%;
    border: 0.125lh solid currentColor;
  }

  &::before {
    position: relative;
    margin-right: 0.5lh;
    opacity: 0.2;
  }

  &::after {
    position: absolute;
    top: 50%;
    left: 0;
    translate: 0 -0.45lh;
    clip-path: inset(0 0 50% 50%);
    animation: loading-spinner 1s infinite linear;

    @media (prefers-reduced-motion) {
      animation-duration: 2s;
    }
  }

  &:empty {
    &::before {
      margin-right: 0;
    }
  }
}

@keyframes loading-spinner {
  to {
    transform: rotate(360deg);
  }
}

.behavior-loading {
  position: fixed;
  display: flex !important;
  align-items: center;
  justify-content: center;
  inset: 0;
  z-index: 999;
  backdrop-filter: blur(15px);
  transition: var(--standard-transition);

  &::before {
    content: "";
    position: absolute;
    inset: 0;
    background: var(--background);
    opacity: 0.95;
  }

  .jenkins-spinner {
    animation: fade-in-jenkins-spinner 0.4s ease;
  }

  &--hidden {
    opacity: 0;
    visibility: collapse;
    pointer-events: none;

    .fade-in-jenkins-spinner {
      opacity: 0.5;
      transform: scale(0.75);
    }
  }
}

@keyframes fade-in-jenkins-spinner {
  from {
    opacity: 0.5;
    transform: scale(0.75);
  }
}<|MERGE_RESOLUTION|>--- conflicted
+++ resolved
@@ -2,13 +2,8 @@
   position: relative;
   display: inline-flex;
   align-items: center;
-<<<<<<< HEAD
   font-size: var(--font-size-sm);
-  font-weight: 500;
-=======
-  font-size: 0.875rem;
   font-weight: var(--font-bold-weight);
->>>>>>> d8363194
   margin: 0;
 
   &::before,
