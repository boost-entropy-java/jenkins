@use "../abstracts/mixins";

.jenkins-table {
  --table-padding: 0.55rem;

  position: relative;
  width: 100%;
  background: var(--table-background);
  border-radius: calc(var(--table-border-radius) + 4px);
  border: 4px solid var(--table-background);
  border-bottom-width: 2px;
  border-spacing: 0 2px;
  background-clip: padding-box;
  margin-bottom: var(--section-padding);

  // The '::before' pseudo-element is causing overflow issues in Firefox, so disable it for that browser
  @supports (not (-moz-appearance: none)) {
    &::before {
      content: "";
      position: absolute;
      inset: -4px -4px -2px;
      border: var(--card-border-width) solid var(--table-border-color);
      border-radius: inherit;
      pointer-events: none;
    }
  }

  * {
    -webkit-border-horizontal-spacing: 0;
    -webkit-border-vertical-spacing: 0;
  }

  & > thead {
    & > tr {
      & > th {
        color: var(--table-header-foreground);
        text-align: left;
        padding-top: calc(var(--table-padding) * 0.9);
        padding-bottom: calc((var(--table-padding) * 0.9) + 2px);
        padding-left: 1.6rem;
<<<<<<< HEAD
        font-weight: 500;
        font-size: var(--font-size-sm);
=======
        font-weight: var(--font-bold-weight);
        font-size: 0.875rem;
>>>>>>> d8363194

        &[align="center"] {
          text-align: center;
        }

        &[align="right"] {
          text-align: right;
        }

        &:first-of-type {
          padding-left: calc(var(--table-padding) * 2);
        }

        &:last-of-type {
          padding-right: var(--table-padding);
        }

        a {
          color: var(--table-header-foreground);
          font-weight: 700;

          span.sortarrow {
            width: 24px;
          }
        }

        svg {
          vertical-align: middle;
          width: 0.8rem;
          height: 0.8rem;
        }
      }
    }
  }

  & > tbody {
    & > tr {
      color: var(--table-body-foreground);

      & > td {
        background: var(--table-body-background);
        vertical-align: middle;
        padding: var(--table-padding) 0 var(--table-padding) 1.6rem;
        height: 3rem;

        &:first-of-type {
          padding-left: calc(var(--table-padding) * 2);
        }

        &:last-of-type {
          padding-right: var(--table-padding);
        }
      }

      // Style the rows so that the first and last have a larger border radius
      & > td:first-of-type {
        border-top-left-radius: var(--table-row-border-radius);
        border-bottom-left-radius: var(--table-row-border-radius);
      }

      & > td:last-of-type {
        border-top-right-radius: var(--table-row-border-radius);
        border-bottom-right-radius: var(--table-row-border-radius);
      }

      // First row
      &:first-of-type {
        & > td:first-of-type {
          border-top-left-radius: var(--table-border-radius);
        }

        & > td:last-of-type {
          border-top-right-radius: var(--table-border-radius);
        }
      }

      // Last row
      &:last-of-type {
        & > td:first-of-type {
          border-bottom-left-radius: var(--table-border-radius);
        }

        & > td:last-of-type {
          border-bottom-right-radius: var(--table-border-radius);
        }
      }
    }
  }

  &__cell__button-wrapper {
    display: flex;
    align-items: center;
    justify-content: center;
  }

  &__cell--tight {
    padding-left: 0 !important;
    text-align: right !important;
    white-space: nowrap;
    width: 4rem;
  }

  &__cell--checkbox {
    padding: calc(var(--table-padding) * 2) !important;
    vertical-align: top !important;
    width: calc((var(--table-padding) * 2) + 22px);
  }

  &__cell--no-wrap {
    white-space: nowrap;
  }

  &__button {
    display: inline-flex;
  }

  &__link,
  .sortheader {
    display: inline-flex;
  }

  &__link {
    .jenkins-menu-dropdown-chevron {
      top: 0;
    }
  }

  .jenkins-button {
    margin: -10px 0;
    padding: 0.5rem 0.75rem;
    min-height: 1.75rem;

    // Increase the size of symbols compared to regular buttons
    svg {
      width: 1.5rem !important;
      height: 1.5rem !important;
    }
  }

  &__button,
  &__icon {
    svg,
    .build-status-icon__wrapper,
    img {
      width: 1.5rem !important;
      height: 1.5rem !important;
    }
  }

  &--medium {
    --table-padding: 0.4rem !important;

    tbody > tr > td {
      height: 40px;
    }

    .jenkins-table__button,
    .jenkins-table__link,
    .jenkins-table__icon {
      svg,
      .build-status-icon__wrapper,
      img {
        width: 1.3rem !important;
        height: 1.3rem !important;
      }
    }

    .jenkins-button {
      padding: 0.4rem 0.6rem;

      svg {
        width: 1.3rem !important;
        height: 1.3rem !important;
      }
    }
  }

  &--auto-width {
    width: auto !important;
  }

  &--small {
    --table-padding: 0.2rem;

    tbody > tr > td {
      height: 34px;
    }

    .jenkins-table__button,
    .jenkins-table__link,
    .jenkins-table__icon {
      svg,
      .build-status-icon__wrapper,
      img {
        width: 1rem !important;
        height: 1rem !important;
      }
    }

    .jenkins-button {
      padding: 0.3rem 0.5rem;

      svg {
        width: 1rem !important;
        height: 1rem !important;
      }
    }
  }

  &__button,
  &__link {
    color: var(--link-color);
  }

  &__button,
  .sortheader,
  &__link {
    @include mixins.item;

    align-items: center;
    justify-content: center;
    appearance: none;
    outline: none;
    border: none;
    margin: 0;
    padding: 0;
    cursor: pointer;
    color: inherit;
    font-weight: inherit;
    font-size: inherit;
    background: transparent;
    text-decoration: none !important;
    line-height: 1 !important;
    transition: var(--standard-transition);

    &::before,
    &::after {
      inset: -7px -10px;
      border-radius: 6px;
    }
  }

  &__badge {
    margin-left: 1rem !important;

    &::before {
      inset: -5px -8px;
      border-radius: 13px;
      background: currentColor;
      opacity: 0.05;
    }

    &::after {
      inset: -5px -8px;
      box-shadow: 0 0 0 10px currentColor;
      opacity: 0;
    }

    &:hover {
      &::before {
        background: currentColor;
        border-radius: 6px;
      }
    }

    &:active,
    &:focus {
      &::before {
        background: currentColor;
        border-radius: 6px;
      }

      &::after {
        box-shadow: 0 0 0 5px currentColor;
        opacity: 0.025;
      }
    }
  }
}<|MERGE_RESOLUTION|>--- conflicted
+++ resolved
@@ -38,13 +38,8 @@
         padding-top: calc(var(--table-padding) * 0.9);
         padding-bottom: calc((var(--table-padding) * 0.9) + 2px);
         padding-left: 1.6rem;
-<<<<<<< HEAD
-        font-weight: 500;
+        font-weight: var(--font-bold-weight);
         font-size: var(--font-size-sm);
-=======
-        font-weight: var(--font-bold-weight);
-        font-size: 0.875rem;
->>>>>>> d8363194
 
         &[align="center"] {
           text-align: center;
