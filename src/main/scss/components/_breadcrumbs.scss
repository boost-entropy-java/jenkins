--- conflicted
+++ resolved
@@ -25,13 +25,8 @@
       align-items: center;
       justify-content: center;
       color: var(--text-color);
-<<<<<<< HEAD
-      font-weight: 500;
+      font-weight: normal;
       font-size: var(--font-size-sm);
-=======
-      font-weight: normal;
-      font-size: 0.875rem;
->>>>>>> d8363194
       padding: 0.2rem 0.4rem;
 
       & > a {
