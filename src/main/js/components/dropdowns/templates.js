--- conflicted
+++ resolved
@@ -36,16 +36,11 @@
     animation: "dropdown",
     duration: 250,
     onShow: (instance) => {
-<<<<<<< HEAD
-      // Make sure only one instance is visible at all times
-      if (!instance.reference.closest("[data-tippy-root]")) {
-=======
       // Make sure only one instance is visible at all times in case of breadcrumb
       if (
         instance.reference.classList.contains("hoverable-model-link") ||
         instance.reference.classList.contains("hoverable-children-model-link")
       ) {
->>>>>>> 4653b194
         const dropdowns = document.querySelectorAll("[data-tippy-root]");
         Array.from(dropdowns).forEach((element) => {
           // Check if the Tippy.js instance exists
@@ -55,10 +50,7 @@
           }
         });
       }
-<<<<<<< HEAD
-=======
 
->>>>>>> 4653b194
       const referenceParent = instance.reference.parentNode;
 
       if (referenceParent.classList.contains("model-link")) {
