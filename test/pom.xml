<?xml version="1.0" encoding="UTF-8"?>
<!--
The MIT License

Copyright (c) 2004-2009, Sun Microsystems, Inc., Kohsuke Kawaguchi

Permission is hereby granted, free of charge, to any person obtaining a copy
of this software and associated documentation files (the "Software"), to deal
in the Software without restriction, including without limitation the rights
to use, copy, modify, merge, publish, distribute, sublicense, and/or sell
copies of the Software, and to permit persons to whom the Software is
furnished to do so, subject to the following conditions:

The above copyright notice and this permission notice shall be included in
all copies or substantial portions of the Software.

THE SOFTWARE IS PROVIDED "AS IS", WITHOUT WARRANTY OF ANY KIND, EXPRESS OR
IMPLIED, INCLUDING BUT NOT LIMITED TO THE WARRANTIES OF MERCHANTABILITY,
FITNESS FOR A PARTICULAR PURPOSE AND NONINFRINGEMENT. IN NO EVENT SHALL THE
AUTHORS OR COPYRIGHT HOLDERS BE LIABLE FOR ANY CLAIM, DAMAGES OR OTHER
LIABILITY, WHETHER IN AN ACTION OF CONTRACT, TORT OR OTHERWISE, ARISING FROM,
OUT OF OR IN CONNECTION WITH THE SOFTWARE OR THE USE OR OTHER DEALINGS IN
THE SOFTWARE.
-->
<project xmlns="http://maven.apache.org/POM/4.0.0" xmlns:xsi="http://www.w3.org/2001/XMLSchema-instance" xsi:schemaLocation="http://maven.apache.org/POM/4.0.0 http://maven.apache.org/maven-v4_0_0.xsd">
  <modelVersion>4.0.0</modelVersion>

  <parent>
    <groupId>org.jenkins-ci.main</groupId>
    <artifactId>pom</artifactId>
<<<<<<< HEAD
    <version>2.19.3-SNAPSHOT</version>
=======
    <version>2.19.5-SNAPSHOT</version>
>>>>>>> 52a3a77a
  </parent>

  <artifactId>test</artifactId>

  <name>Tests for Jenkins core</name>
  <description>Functional tests for Jenkins core</description>

  <properties>
    <concurrency>2</concurrency> <!-- may use e.g. 2C for 2 × (number of cores) -->
    <mavenDebug>false</mavenDebug>
    <jacocoSurefireArgs /><!-- empty by default -->
  </properties>

  <dependencies>
    <dependency>
      <!--
        put hudson.war in the classpath. we can't pull in the war artifact directly
        because Maven excludes all wars from classpath automatically. so we need a jar artifact.
      -->
      <groupId>${project.groupId}</groupId>
      <artifactId>jenkins-war</artifactId>
      <version>${project.version}</version>
      <classifier>war-for-test</classifier>
      <exclusions>
        <exclusion>
          <groupId>org.jenkins-ci.modules</groupId>
          <artifactId>sshd</artifactId>
        </exclusion>
      </exclusions>
    </dependency>
    <dependency>
      <groupId>${project.groupId}</groupId>
      <artifactId>jenkins-test-harness</artifactId>
      <version>2.13</version>
      <scope>test</scope>
      <exclusions>
        <exclusion>
          <groupId>${project.groupId}</groupId>
          <artifactId>jenkins-war</artifactId>
        </exclusion>
      </exclusions>
    </dependency>
    <dependency>
      <groupId>${project.groupId}</groupId>
      <artifactId>jenkins-test-harness-tools</artifactId>
      <version>2.0</version>
      <scope>test</scope>
    </dependency>
    <dependency>
      <groupId>${project.groupId}</groupId>
      <artifactId>maven-plugin</artifactId>
      <version>${maven-plugin.version}</version>
      <exclusions>
        <exclusion> <!-- perhaps unnecessary as of JENKINS-35445? -->
          <groupId>org.apache.httpcomponents</groupId>
          <artifactId>httpclient</artifactId>
        </exclusion>
        <exclusion>
          <groupId>org.apache.httpcomponents</groupId>
          <artifactId>httpcore</artifactId>
        </exclusion>
        <exclusion>
          <!--
            during test, this jar gets loaded at the same level as remoting.jar and can cause conflicts depending on the order.
            the package is also not signed, and it creates package conflicts between the signed package from remoting.jar
          -->
          <groupId>org.jenkins-ci</groupId>
          <artifactId>SECURITY-144-compat</artifactId>
        </exclusion>
        <exclusion>
          <groupId>commons-codec</groupId>
          <artifactId>commons-codec</artifactId>
        </exclusion>
      </exclusions>
    </dependency>
    <dependency> <!-- TODO seems to be used only by PluginManagerTest -->
      <groupId>org.jenkins-ci.plugins</groupId>
      <artifactId>subversion</artifactId>
      <version>1.45</version>
      <scope>test</scope>
    </dependency>
    <dependency>
      <groupId>org.jenkins-ci.plugins</groupId>
      <artifactId>matrix-auth</artifactId>
      <version>1.0.2</version>
    </dependency>
    <dependency>
      <groupId>org.jenkins-ci.plugins</groupId>
      <artifactId>antisamy-markup-formatter</artifactId>
      <version>1.0</version>
      <scope>test</scope>
    </dependency>
    <dependency>
      <groupId>org.jenkins-ci.plugins</groupId>
      <artifactId>matrix-project</artifactId>
      <version>${matrix-project.version}</version>
    </dependency>
    <dependency>
      <groupId>org.jenkins-ci.plugins</groupId>
      <artifactId>junit</artifactId>
      <version>1.2-beta-4</version>
      <scope>test</scope>
    </dependency>
    <dependency>
      <groupId>org.jenkins-ci.plugins</groupId>
      <artifactId>structs</artifactId>
      <version>1.2</version>
      <scope>test</scope>
    </dependency>
    <dependency>
      <groupId>org.jvnet.mock-javamail</groupId>
      <artifactId>mock-javamail</artifactId>
      <version>1.7</version>
    </dependency>
    <dependency>
      <groupId>org.hamcrest</groupId>
      <artifactId>hamcrest-core</artifactId>
      <version>1.3</version>
    </dependency>
    <dependency><!-- we exclude this transient dependency from htmlunit, which we actually need in the test -->
      <groupId>xalan</groupId>
      <artifactId>xalan</artifactId>
      <version>2.7.1</version>
      <exclusions>
        <exclusion>
          <groupId>xml-apis</groupId>
          <artifactId>xml-apis</artifactId>
        </exclusion>
      </exclusions>
    </dependency>
    <dependency>
      <!-- for testing JNLP launch. -->
      <groupId>org.jvnet.hudson</groupId>
      <artifactId>netx</artifactId>
      <version>0.5-hudson-2</version>
    </dependency>
    <dependency>
      <groupId>org.easymock</groupId>
      <artifactId>easymock</artifactId>
      <version>2.4</version>
    </dependency>
    <dependency>
      <groupId>org.mockito</groupId>
      <artifactId>mockito-core</artifactId>
      <scope>test</scope>
    </dependency>
    <dependency>
      <groupId>org.reflections</groupId>
      <artifactId>reflections</artifactId>
      <version>0.9.9</version>
    </dependency>
    <dependency>
      <groupId>org.codehaus.geb</groupId>
      <artifactId>geb-implicit-assertions</artifactId>
      <version>0.7.2</version>
    </dependency>
    <dependency>
      <groupId>org.javassist</groupId>
      <artifactId>javassist</artifactId>
      <version>3.19.0-GA</version>
      <scope>test</scope>
    </dependency>
    <dependency>
      <groupId>org.apache.commons</groupId>
      <artifactId>commons-collections4</artifactId>
      <version>4.0</version>
      <scope>test</scope>
    </dependency>
  </dependencies>

  <build>
    <plugins>
      <plugin>
        <groupId>org.kohsuke.stapler</groupId>
        <artifactId>maven-stapler-plugin</artifactId>
        <!-- version specified in grandparent pom -->
        <extensions>true</extensions>
      </plugin>
      <plugin>
        <groupId>org.apache.maven.plugins</groupId>
        <artifactId>maven-surefire-plugin</artifactId>
        <!-- version specified in grandparent pom -->
        <configuration>
          <argLine>${jacocoSurefireArgs} -Dfile.encoding=UTF-8 -Xmx1g -XX:MaxPermSize=128m</argLine>
          <systemPropertyVariables>
              <!-- use AntClassLoader that supports predictable file handle release -->
              <hudson.ClassicPluginStrategy.useAntClassLoader>true</hudson.ClassicPluginStrategy.useAntClassLoader>
              <hudson.maven.debug>${mavenDebug}</hudson.maven.debug>
              <buildDirectory>${project.build.directory}</buildDirectory>
          </systemPropertyVariables>
          <reuseForks>false</reuseForks>
          <forkCount>${concurrency}</forkCount>
        </configuration>
      </plugin>
      <plugin>
        <groupId>org.codehaus.gmaven</groupId>
        <artifactId>gmaven-plugin</artifactId>
        <!-- version specified in grandparent pom -->
        <executions>
          <execution>
            <id>default</id>
            <!-- compile and process annotations in Groovy test code -->
            <goals>
              <goal>generateTestStubs</goal>
              <goal>testCompile</goal>
            </goals>
          </execution>
        </executions>
        <dependencies>
          <dependency>
            <groupId>org.apache.ant</groupId>
            <artifactId>ant</artifactId>
            <version>1.8.0</version>
          </dependency>
          <!-- Usually a dependency of ant, but some people seem to have an incomplete ant POM. See JENKINS-11416 -->
          <dependency>
            <groupId>org.apache.ant</groupId>
            <artifactId>ant-launcher</artifactId>
            <version>1.8.0</version>
          </dependency>
        </dependencies>
      </plugin>
    </plugins>
  </build>

  <profiles>
    <profile>
      <id>light-test</id>
      <properties>
        <skipTests>true</skipTests>
      </properties>
    </profile>
    <profile>
      <id>all-tests</id>
      <activation>
        <property>
          <name>!test</name>
        </property>
      </activation>
      <properties>
        <maven.test.redirectTestOutputToFile>true</maven.test.redirectTestOutputToFile>
        <surefire.rerunFailingTestsCount>4</surefire.rerunFailingTestsCount>
      </properties>
    </profile>
    <profile>
      <!-- Obtain code coverage report. This is done by running Unit tests on our own and suppressing surefire. -->
      <id>cobertura</id>
      <build>
        <plugins>
          <plugin>
            <groupId>org.codehaus.gmaven</groupId>
            <artifactId>gmaven-plugin</artifactId>
            <!-- version specified in grandparent pom -->
            <executions>
              <!-- run unit test -->
              <execution>
                <phase>test</phase>
                <goals>
                  <goal>execute</goal>
                </goals>
                <configuration>
                  <scriptpath>
                    <!-- load helpers from hg core -->
                    <element>${project.basedir}/../core/src/build-script</element>
                  </scriptpath>
                  <source>${project.basedir}/src/build-script/unitTest.groovy</source>
                </configuration>
              </execution>
            </executions>
          </plugin>
        </plugins>
      </build>
    </profile>    
    <profile>
      <id>jacoco</id>
      <build>
        <plugins>
          <plugin>
            <groupId>org.jacoco</groupId>
            <artifactId>jacoco-maven-plugin</artifactId>
            <version>0.6.3.201306030806</version>
            <executions>
              <!--
                Prepares the property pointing to the JaCoCo runtime agent which
                is passed as VM argument when Maven the Surefire plugin is executed.
              -->
              <execution>
                <id>pre-unit-test</id>
                <goals>
                  <goal>prepare-agent</goal>
                </goals>
                <configuration>
                  <!-- Sets the path to the file which contains the execution data. -->
                  <destFile>${project.build.directory}/coverage-reports/jacoco-ut.exec</destFile>
                  <propertyName>jacocoSurefireArgs</propertyName>
                </configuration>
              </execution>
              <!--
                Ensures that the code coverage report for unit tests is created after
                unit tests have been run.
              -->
              <execution>
                <id>post-unit-test</id>
                <phase>test</phase>
                <goals>
                  <goal>report</goal>
                </goals>
                <configuration>
                  <!-- Sets the path to the file which contains the execution data. -->
                  <dataFile>${project.build.directory}/coverage-reports/jacoco-ut.exec</dataFile>
                  <!-- Sets the output directory for the code coverage report. -->
                  <outputDirectory>${project.reporting.outputDirectory}/jacoco-ut</outputDirectory>
                </configuration>
              </execution>
            </executions>
          </plugin>
        </plugins>
      </build>
    </profile>
  </profiles>
</project><|MERGE_RESOLUTION|>--- conflicted
+++ resolved
@@ -28,11 +28,7 @@
   <parent>
     <groupId>org.jenkins-ci.main</groupId>
     <artifactId>pom</artifactId>
-<<<<<<< HEAD
-    <version>2.19.3-SNAPSHOT</version>
-=======
     <version>2.19.5-SNAPSHOT</version>
->>>>>>> 52a3a77a
   </parent>
 
   <artifactId>test</artifactId>
