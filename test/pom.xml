--- conflicted
+++ resolved
@@ -93,11 +93,6 @@
         <version>6.0.0</version>
       </dependency>
       <dependency>
-        <groupId>org.jenkins-ci.main</groupId>
-        <artifactId>jenkins-test-harness</artifactId>
-        <version>2397.v5992a_d47f025</version>
-      </dependency>
-      <dependency>
         <groupId>org.jenkins-ci.plugins</groupId>
         <artifactId>ant</artifactId>
         <version>511.v0a_a_1a_334f41b_</version>
@@ -183,10 +178,7 @@
     <dependency>
       <groupId>org.jenkins-ci.main</groupId>
       <artifactId>jenkins-test-harness</artifactId>
-<<<<<<< HEAD
-=======
       <version>2403.v256947ecb_c8a_</version>
->>>>>>> 1418a402
       <scope>test</scope>
       <exclusions>
         <exclusion>
