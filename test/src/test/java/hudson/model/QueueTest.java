--- conflicted
+++ resolved
@@ -369,7 +369,6 @@
         FreeStyleBuild b2 = assertBuildStatusSuccess(v);
         assertSame(b,b2);
     }
-<<<<<<< HEAD
 
     @Inject
     QueueItemAuthenticatorConfiguration qac;
@@ -450,8 +449,9 @@
         for (int i=0; i<3; i++) {
             FreeStyleBuild b3 = assertBuildStatusSuccess(p.scheduleBuild2(0));
             assertNotSame(b3.getBuiltOnStr(), b1.getBuiltOnStr());
-=======
-    
+        }
+    }
+
     public void testPendingsConsistenceAfterErrorDuringMaintain() throws IOException, ExecutionException, InterruptedException{
         FreeStyleProject project1 = createFreeStyleProject();
         FreeStyleProject project2 = createFreeStyleProject();
@@ -505,7 +505,6 @@
         List<Queue.BuildableItem> items = Queue.getInstance().getPendingItems();
         for(Queue.BuildableItem item : items){
             assertFalse("Project " + project2.getDisplayName() + " stuck in pendings",item.task.getName().equals(project2.getName())); 
->>>>>>> 728a805e
         }
     }
 }